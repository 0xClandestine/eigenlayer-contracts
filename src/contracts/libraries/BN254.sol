--- conflicted
+++ resolved
@@ -274,7 +274,6 @@
         return keccak256(abi.encodePacked(pk.X, pk.Y));
     }
 
-<<<<<<< HEAD
     /// @return the keccak256 hash of the G2 Point
     /// @dev used for BLS signatures
     function hashG2Point(
@@ -283,8 +282,6 @@
         return keccak256(abi.encodePacked(pk.X[0], pk.X[1], pk.Y[0], pk.Y[1]));
     }
 
-=======
->>>>>>> 2fee450f
     /**
      * @notice adapted from https://github.com/HarryR/solcrypto/blob/master/contracts/altbn128.sol
      */
@@ -299,13 +296,8 @@
             (beta, y) = findYFromX(x);
 
             // y^2 == beta
-<<<<<<< HEAD
             if( beta == mulmod(y, y, FP_MODULUS) ) {
                 return G1Point(x, y);
-=======
-            if (beta == mulmod(y, y, FP_MODULUS)) {
-                return (x, y);
->>>>>>> 2fee450f
             }
 
             x = addmod(x, 1, FP_MODULUS);
