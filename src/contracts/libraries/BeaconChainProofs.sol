--- conflicted
+++ resolved
@@ -231,16 +231,10 @@
         bytes32 latestBlockHeaderRoot,
         bytes calldata latestBlockHeaderProof
     ) internal view {
-<<<<<<< HEAD
-        require(proof.length == 32 * (BEACON_BLOCK_HEADER_FIELD_TREE_HEIGHT), "BeaconChainProofs.verifyStateRootAgainstLatestBlockHeaderRoot: Proof has incorrect length");
-        // we verify the state root against the blockHeaderRoot
-        require(Merkle.verifyInclusionSha256({proof: proof, root: latestBlockHeaderRoot, leaf: beaconStateRoot, index: STATE_ROOT_INDEX}),
-=======
         require(latestBlockHeaderProof.length == 32 * (BEACON_BLOCK_HEADER_FIELD_TREE_HEIGHT),
             "BeaconChainProofs.verifyStateRootAgainstLatestBlockHeaderRoot: Proof has incorrect length");
         //Next we verify the slot against the blockHeaderRoot
         require(Merkle.verifyInclusionSha256({proof: latestBlockHeaderProof, root: latestBlockHeaderRoot, leaf: beaconStateRoot, index: STATE_ROOT_INDEX}),
->>>>>>> 90ea6afb
             "BeaconChainProofs.verifyStateRootAgainstLatestBlockHeaderRoot: Invalid latest block header root merkle proof");
     }
 
