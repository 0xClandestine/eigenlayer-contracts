// SPDX-License-Identifier: BUSL-1.1
pragma solidity =0.8.12;

import "@openzeppelin-upgrades/contracts/proxy/utils/Initializable.sol";
import "@openzeppelin-upgrades/contracts/access/OwnableUpgradeable.sol";
import "@openzeppelin-upgrades/contracts/security/ReentrancyGuardUpgradeable.sol";
import "@openzeppelin-upgrades/contracts/utils/AddressUpgradeable.sol";
import "@openzeppelin-upgrades/contracts/utils/math/MathUpgradeable.sol";
import "@openzeppelin/contracts/token/ERC20/utils/SafeERC20.sol";

import "../libraries/BeaconChainProofs.sol";
import "../libraries/BytesLib.sol";
import "../libraries/Endian.sol";

import "../interfaces/IETHPOSDeposit.sol";
import "../interfaces/IEigenPodManager.sol";
import "../interfaces/IEigenPod.sol";
import "../interfaces/IDelayedWithdrawalRouter.sol";
import "../interfaces/IPausable.sol";

import "./EigenPodPausingConstants.sol";

/**
 * @title The implementation contract used for restaking beacon chain ETH on EigenLayer 
 * @author Layr Labs, Inc.
 * @notice Terms of Service: https://docs.eigenlayer.xyz/overview/terms-of-service
 * @notice The main functionalities are:
 * - creating new ETH validators with their withdrawal credentials pointed to this contract
 * - proving from beacon chain state roots that withdrawal credentials are pointed to this contract
 * - proving from beacon chain state roots the balances of ETH validators with their withdrawal credentials
 *   pointed to this contract
 * - updating aggregate balances in the EigenPodManager
 * - withdrawing eth when withdrawals are initiated
 * @dev Note that all beacon chain balances are stored as gwei within the beacon chain datastructures. We choose
 *   to account balances in terms of gwei in the EigenPod contract and convert to wei when making calls to other contracts
 */
contract EigenPod is IEigenPod, Initializable, ReentrancyGuardUpgradeable, EigenPodPausingConstants {
    using BytesLib for bytes;
    using SafeERC20 for IERC20;

    // CONSTANTS + IMMUTABLES
    // @notice Internal constant used in calculations, since the beacon chain stores balances in Gwei rather than wei
    uint256 internal constant GWEI_TO_WEI = 1e9;

    /// @notice Maximum "staleness" of a Beacon Chain state root against which `verifyBalanceUpdate` or `verifyWithdrawalCredental` may be proven.
    uint256 internal constant VERIFY_BALANCE_UPDATE_WINDOW_SECONDS = 4.5 hours;

    /// @notice This is the beacon chain deposit contract
    IETHPOSDeposit public immutable ethPOS;

    /// @notice Contract used for withdrawal routing, to provide an extra "safety net" mechanism
    IDelayedWithdrawalRouter public immutable delayedWithdrawalRouter;

    /// @notice The single EigenPodManager for EigenLayer
    IEigenPodManager public immutable eigenPodManager;

    ///@notice The maximum amount of ETH, in gwei, a validator can have staked in the beacon chain
    uint64 public immutable MAX_VALIDATOR_BALANCE_GWEI;

    /** 
    * @notice The value used in our effective restaked balance calculation, to set the 
    * amount by which to underestimate the validator's effective balance.
    */
    uint64 public immutable RESTAKED_BALANCE_OFFSET_GWEI;

    // STORAGE VARIABLES
    /// @notice The owner of this EigenPod
    address public podOwner;

    /**
     * @notice The latest block number at which the pod owner withdrew the balance of the pod.
     * @dev This variable is only updated when the `withdraw` function is called, which can only occur before `hasRestaked` is set to true for this pod.
     * Proofs for this pod are only valid against Beacon Chain state roots corresponding to blocks after the stored `mostRecentWithdrawalTimestamp`.
     */
    uint64 public mostRecentWithdrawalTimestamp;

    /// @notice the amount of execution layer ETH in this contract that is staked in EigenLayer (i.e. withdrawn from the Beacon Chain but not from EigenLayer), 
    uint64 public withdrawableRestakedExecutionLayerGwei;

    /// @notice an indicator of whether or not the podOwner has ever "fully restaked" by successfully calling `verifyCorrectWithdrawalCredentials`.
    bool public hasRestaked;

    /// @notice This is a mapping of validatorPubkeyHash to slot to whether or not they have proven a withdrawal for that slot
    mapping(bytes32 => mapping(uint64 => bool)) public provenWithdrawal;

    /// @notice This is a mapping that tracks a validator's information by their pubkey hash
    mapping(bytes32 => ValidatorInfo) internal _validatorPubkeyHashToInfo;

    /// @notice This variable tracks any ETH deposited into this contract via the `receive` fallback function
    uint256 public nonBeaconChainETHBalanceWei;

    /// @notice Emitted when an ETH validator stakes via this eigenPod
    event EigenPodStaked(bytes pubkey);

    /// @notice Emitted when an ETH validator's withdrawal credentials are successfully verified to be pointed to this eigenPod
    event ValidatorRestaked(uint40 validatorIndex);

    /// @notice Emitted when an ETH validator's  balance is proven to be updated.  Here newValidatorBalanceGwei
    //  is the validator's balance that is credited on EigenLayer.
    event ValidatorBalanceUpdated(uint40 validatorIndex, uint64 slotNumber, uint64 newValidatorBalanceGwei);
    
    /// @notice Emitted when an ETH validator is prove to have withdrawn from the beacon chain
    event FullWithdrawalRedeemed(uint40 validatorIndex, address indexed recipient, uint256 withdrawalAmountWei);

    /// @notice Emitted when a partial withdrawal claim is successfully redeemed
    event PartialWithdrawalRedeemed(uint40 validatorIndex, address indexed recipient, uint64 partialWithdrawalAmountGwei);

    /// @notice Emitted when restaked beacon chain ETH is withdrawn from the eigenPod.
    event RestakedBeaconChainETHWithdrawn(address indexed recipient, uint256 amount);

    /// @notice Emitted when podOwner enables restaking
    event RestakingActivated(address indexed podOwner);
<<<<<<< HEAD

    /// @notice Emitted when ETH is received via the receive fallback
    event nonBeaconChainETHReceived(uint256 amountReceived);
=======
>>>>>>> cb17a899
    

    modifier onlyEigenPodManager {
        require(msg.sender == address(eigenPodManager), "EigenPod.onlyEigenPodManager: not eigenPodManager");
        _;
    }

    modifier onlyEigenPodOwner {
        require(msg.sender == podOwner, "EigenPod.onlyEigenPodOwner: not podOwner");
        _;
    }

    modifier onlyNotFrozen {
        require(!eigenPodManager.slasher().isFrozen(podOwner), "EigenPod.onlyNotFrozen: pod owner is frozen");
        _;
    }

    modifier hasNeverRestaked {
        require(!hasRestaked, "EigenPod.hasNeverRestaked: restaking is enabled");
        _;
    }

    /// @notice checks that hasRestaked is set to true by calling activateRestaking()
    modifier hasEnabledRestaking {
        require(hasRestaked, "EigenPod.hasEnabledRestaking: restaking is not enabled");
        _;
    }

    /// @notice Checks that `timestamp` is strictly greater than the value stored in `mostRecentWithdrawalTimestamp`
    modifier proofIsForValidTimestamp(uint64 timestamp) {
        require(timestamp > mostRecentWithdrawalTimestamp,
            "EigenPod.proofIsForValidTimestamp: beacon chain proof must be for timestamp after mostRecentWithdrawalTimestamp");
        _;
    }

    /**
     * @notice Based on 'Pausable' code, but uses the storage of the EigenPodManager instead of this contract. This construction
     * is necessary for enabling pausing all EigenPods at the same time (due to EigenPods being Beacon Proxies).
     * Modifier throws if the `indexed`th bit of `_paused` in the EigenPodManager is 1, i.e. if the `index`th pause switch is flipped.
     */
    modifier onlyWhenNotPaused(uint8 index) {
        require(!IPausable(address(eigenPodManager)).paused(index), "EigenPod.onlyWhenNotPaused: index is paused in EigenPodManager");
        _;
    }

    constructor(
        IETHPOSDeposit _ethPOS,
        IDelayedWithdrawalRouter _delayedWithdrawalRouter,
        IEigenPodManager _eigenPodManager,
        uint64 _MAX_VALIDATOR_BALANCE_GWEI,
        uint64 _RESTAKED_BALANCE_OFFSET_GWEI
    ) {
        ethPOS = _ethPOS;
        delayedWithdrawalRouter = _delayedWithdrawalRouter;
        eigenPodManager = _eigenPodManager;
        MAX_VALIDATOR_BALANCE_GWEI = _MAX_VALIDATOR_BALANCE_GWEI;
        RESTAKED_BALANCE_OFFSET_GWEI = _RESTAKED_BALANCE_OFFSET_GWEI;
        _disableInitializers();
    }

    /// @notice Used to initialize the pointers to addresses crucial to the pod's functionality. Called on construction by the EigenPodManager.
    function initialize(address _podOwner) external initializer {
        require(_podOwner != address(0), "EigenPod.initialize: podOwner cannot be zero address");
        podOwner = _podOwner;
    }

    /// @notice Called by EigenPodManager when the owner wants to create another ETH validator.
    function stake(bytes calldata pubkey, bytes calldata signature, bytes32 depositDataRoot) external payable onlyEigenPodManager {
        // stake on ethpos
        require(msg.value == 32 ether, "EigenPod.stake: must initially stake for any validator with 32 ether");
        ethPOS.deposit{value : 32 ether}(pubkey, _podWithdrawalCredentials(), signature, depositDataRoot);
        emit EigenPodStaked(pubkey);
    }

    /**
     * @notice This function verifies that the withdrawal credentials of validator(s) owned by the podOwner are pointed to
     * this contract. It also verifies the effective balance  of the validator.  It verifies the provided proof of the ETH validator against the beacon chain state
     * root, marks the validator as 'active' in EigenLayer, and credits the restaked ETH in Eigenlayer.
     * @param oracleTimestamp is the Beacon Chain timestamp whose state root the `proof` will be proven against.
     * @param validatorIndices is the list of indices of the validators being proven, refer to consensus specs 
     * @param proofs is an array of proofs, where each proof proves each ETH validator's balance and withdrawal credentials against a beacon chain state root
     * @param validatorFields are the fields of the "Validator Container", refer to consensus specs 
     * for details: https://github.com/ethereum/consensus-specs/blob/dev/specs/phase0/beacon-chain.md#validator
     */
    function verifyWithdrawalCredentials(
        uint64 oracleTimestamp,
        uint40[] calldata validatorIndices,
        BeaconChainProofs.WithdrawalCredentialProofs[] calldata proofs,
        bytes32[][] calldata validatorFields
    ) external 
        onlyEigenPodOwner
        onlyWhenNotPaused(PAUSED_EIGENPODS_VERIFY_CREDENTIALS)
        // check that the provided `oracleTimestamp` is after the `mostRecentWithdrawalTimestamp`
        proofIsForValidTimestamp(oracleTimestamp)
        // ensure that caller has previously enabled restaking by calling `activateRestaking()`
        hasEnabledRestaking
    {
        // ensure that the timestamp being proven against is not "too stale", i.e. that the validator's effective balance *recently* changed.
        require(oracleTimestamp + VERIFY_BALANCE_UPDATE_WINDOW_SECONDS >= block.timestamp,
            "EigenPod.verifyWithdrawalCredentials: specified timestamp is too far in past");

        require((validatorIndices.length == proofs.length) && (proofs.length == validatorFields.length), "EigenPod.verifyWithdrawalCredentials: validatorIndices and proofs must be same length");
        
        uint256 totalAmountToBeRestakedWei;
        for (uint256 i = 0; i < validatorIndices.length; i++) {
            totalAmountToBeRestakedWei += _verifyWithdrawalCredentials(oracleTimestamp, validatorIndices[i], proofs[i], validatorFields[i]);
        }

         // virtually deposit for new ETH validator(s)
        eigenPodManager.restakeBeaconChainETH(podOwner, totalAmountToBeRestakedWei);
    }


    /**
     * @notice This function records an update (either increase or decrease) in the pod's balance in the StrategyManager.  
               It also verifies a merkle proof of the validator's current beacon chain balance.  
     * @param oracleTimestamp The oracleTimestamp whose state root the `proof` will be proven against.
     *        Must be within `VERIFY_BALANCE_UPDATE_WINDOW_SECONDS` of the current block.
     * @param validatorIndex is the index of the validator being proven, refer to consensus specs 
     * @param proofs is the proof of the validator's balance and validatorFields in the balance tree and the balanceRoot to prove for
     *                                    the StrategyManager in case it must be removed from the list of the podOwner's strategies
     * @param validatorFields are the fields of the "Validator Container", refer to consensus specs
     * @dev For more details on the Beacon Chain spec, see: https://github.com/ethereum/consensus-specs/blob/dev/specs/phase0/beacon-chain.md#validator
     */
    function verifyBalanceUpdate(
        uint40 validatorIndex,
        BeaconChainProofs.BalanceUpdateProofs calldata proofs,
        bytes32[] calldata validatorFields,
        uint64 oracleTimestamp
    ) external onlyWhenNotPaused(PAUSED_EIGENPODS_VERIFY_BALANCE_UPDATE) {
       // ensure that the timestamp being proven against is not "too stale", i.e. that the validator's balance *recently* changed.
        require(oracleTimestamp + VERIFY_BALANCE_UPDATE_WINDOW_SECONDS >= block.timestamp,
            "EigenPod.verifyBalanceUpdate: specified timestamp is too far in past");

        bytes32 validatorPubkeyHash = validatorFields[BeaconChainProofs.VALIDATOR_PUBKEY_INDEX];

        ValidatorInfo memory validatorInfo = _validatorPubkeyHashToInfo[validatorPubkeyHash];

        require(validatorInfo.status == VALIDATOR_STATUS.ACTIVE, "EigenPod.verifyBalanceUpdate: Validator not active");
        //checking that the balance update being made is strictly after the previous balance update
        require(validatorInfo.mostRecentBalanceUpdateSlot < Endian.fromLittleEndianUint64(proofs.slotRoot),
            "EigenPod.verifyBalanceUpdate: Validator's balance has already been updated for this slot");
        
        // deserialize the balance field from the balanceRoot
        uint64 validatorNewBalanceGwei = BeaconChainProofs.getBalanceFromBalanceRoot(validatorIndex, proofs.balanceRoot);        

        {
            // verify ETH validator proof
            bytes32 latestBlockHeaderRoot = eigenPodManager.getBeaconChainStateRoot(oracleTimestamp);

            // verify that the provided state root is verified against the oracle-provided latest block header
            BeaconChainProofs.verifyStateRootAgainstLatestBlockHeaderRoot(proofs.beaconStateRoot, latestBlockHeaderRoot, proofs.latestBlockHeaderProof);
        }
        // verify validator fields
        BeaconChainProofs.verifyValidatorFields(
            proofs.beaconStateRoot,
            validatorFields,            
            proofs.validatorFieldsProof,
            validatorIndex
        );
 
        // verify ETH validator's current balance, which is stored in the `balances` container of the beacon state
        BeaconChainProofs.verifyValidatorBalance(
            proofs.beaconStateRoot,
            proofs.balanceRoot,
            proofs.validatorBalanceProof,
            validatorIndex
        );
        //verify provided slot is valid against beaconStateRoot
        BeaconChainProofs.verifySlotRoot(
            proofs.beaconStateRoot,
            proofs.slotRoot,
            proofs.slotProof
        );

        uint64 currentRestakedBalanceGwei = validatorInfo.restakedBalanceGwei;

        // calculate the effective (pessimistic) restaked balance
        uint64 newRestakedBalanceGwei = _calculateRestakedBalanceGwei(validatorNewBalanceGwei);

        //update the balance
        validatorInfo.restakedBalanceGwei = newRestakedBalanceGwei;

        //update the most recent balance update slot
        uint64 slotNumber = Endian.fromLittleEndianUint64(proofs.slotRoot);
        validatorInfo.mostRecentBalanceUpdateSlot = slotNumber;

        //record validatorInfo update in storage
        _validatorPubkeyHashToInfo[validatorPubkeyHash] = validatorInfo;
        

        if (newRestakedBalanceGwei != currentRestakedBalanceGwei){
            emit ValidatorBalanceUpdated(validatorIndex, slotNumber, newRestakedBalanceGwei);

            int256 sharesDelta = _calculateSharesDelta(newRestakedBalanceGwei * GWEI_TO_WEI, currentRestakedBalanceGwei* GWEI_TO_WEI);
            // update shares in strategy manager
            eigenPodManager.recordBeaconChainETHBalanceUpdate(podOwner, sharesDelta);
        }
    }

    /**
     * @notice This function records full and partial withdrawals on behalf of one of the Ethereum validators for this EigenPod
     * @param withdrawalProofs is the information needed to check the veracity of the block numbers and withdrawals being proven
     * @param validatorFieldsProofs is the proof of the validator's fields' in the validator tree
     * @param withdrawalFields are the fields of the withdrawals being proven
     * @param validatorFields are the fields of the validators being proven
     * @param oracleTimestamp is the timestamp of the oracle slot that the withdrawal is being proven against
     */
    function verifyAndProcessWithdrawals(
        BeaconChainProofs.WithdrawalProofs[] calldata withdrawalProofs, 
        bytes[] calldata validatorFieldsProofs,
        bytes32[][] calldata validatorFields,
        bytes32[][] calldata withdrawalFields,
        uint64 oracleTimestamp
    )
        external
        onlyWhenNotPaused(PAUSED_EIGENPODS_VERIFY_WITHDRAWAL)
        onlyNotFrozen
    {
        require(
            (validatorFields.length == validatorFieldsProofs.length) && 
            (validatorFieldsProofs.length == withdrawalProofs.length) && 
            (withdrawalProofs.length == withdrawalFields.length), "EigenPod.verifyAndProcessWithdrawals: inputs must be same length"
        );

        for (uint256 i = 0; i < withdrawalFields.length; i++) {
            _verifyAndProcessWithdrawal(withdrawalProofs[i], validatorFieldsProofs[i], validatorFields[i], withdrawalFields[i], oracleTimestamp);
        }
    }

    /**
     * @notice This function is called to decrement withdrawableRestakedExecutionLayerGwei when a validator queues a withdrawal.
     * @param amountWei is the amount of ETH in wei to decrement withdrawableRestakedExecutionLayerGwei by
     */
    function decrementWithdrawableRestakedExecutionLayerGwei(uint256 amountWei) external onlyEigenPodManager {
        uint64 amountGwei = uint64(amountWei / GWEI_TO_WEI);
        require(withdrawableRestakedExecutionLayerGwei >= amountGwei,
            "EigenPod.decrementWithdrawableRestakedExecutionLayerGwei: amount to decrement is greater than current withdrawableRestakedRxecutionLayerGwei balance");
        withdrawableRestakedExecutionLayerGwei -= amountGwei;
    }
    /**
     * @notice This function is called to increment withdrawableRestakedExecutionLayerGwei when a validator's withdrawal is completed.
     * @param amountWei is the amount of ETH in wei to increment withdrawableRestakedExecutionLayerGwei by
     */
    function incrementWithdrawableRestakedExecutionLayerGwei(uint256 amountWei) external onlyEigenPodManager {
        uint64 amountGwei = uint64(amountWei / GWEI_TO_WEI);
        withdrawableRestakedExecutionLayerGwei += amountGwei;
    }

    /**
     * @notice internal function that proves an individual validator's withdrawal credentials
     * @param oracleTimestamp is the timestamp whose state root the `proof` will be proven against.
     * @param validatorIndex is the index of the validator being proven
     * @param proofs is the bytes that prove the ETH validator's  withdrawal credentials against a beacon chain state root
     * @param validatorFields are the fields of the "Validator Container", refer to consensus specs
     */
    function _verifyWithdrawalCredentials(
        uint64 oracleTimestamp,
        uint40 validatorIndex,
        BeaconChainProofs.WithdrawalCredentialProofs calldata proofs,
        bytes32[] calldata validatorFields
    )
        internal
        returns (uint256)
    {
        bytes32 validatorPubkeyHash = validatorFields[BeaconChainProofs.VALIDATOR_PUBKEY_INDEX];

        ValidatorInfo memory validatorInfo = _validatorPubkeyHashToInfo[validatorPubkeyHash];

        require(validatorInfo.status == VALIDATOR_STATUS.INACTIVE,
            "EigenPod.verifyCorrectWithdrawalCredentials: Validator must be inactive to prove withdrawal credentials");

        require(validatorFields[BeaconChainProofs.VALIDATOR_WITHDRAWAL_CREDENTIALS_INDEX] == bytes32(_podWithdrawalCredentials()),
            "EigenPod.verifyCorrectWithdrawalCredentials: Proof is not for this EigenPod");
        /**
        * Deserialize the balance field from the Validator struct.  Note that this is the "effective" balance of the validator
        * rather than the current balance.  Effective balance is generated via a hystersis function such that an effective 
        * balance, always a multiple of 1 ETH, will only lower to the next multiple of 1 ETH if the current balance is less
        * than 0.25 ETH below their current effective balance.  For example, if the effective balance is 31ETH, it only falls to 
        * 30ETH when the true balance falls below 30.75ETH.  Thus in the worst case, the effective balance is overestimating the
        * actual validator balance by 0.25 ETH.  In EigenLayer, we calculate our own "restaked balance" which is a further pessimistic
        * view of the validator's effective balance.
        */
        uint64 validatorEffectiveBalanceGwei = Endian.fromLittleEndianUint64(validatorFields[BeaconChainProofs.VALIDATOR_BALANCE_INDEX]);

        // verify ETH validator proof
        bytes32 latestBlockHeaderRoot = eigenPodManager.getBeaconChainStateRoot(oracleTimestamp);

        // verify that the provided state root is verified against the oracle-provided latest block header
       BeaconChainProofs.verifyStateRootAgainstLatestBlockHeaderRoot(proofs.beaconStateRoot, latestBlockHeaderRoot, proofs.latestBlockHeaderProof);


        BeaconChainProofs.verifyValidatorFields(
            proofs.beaconStateRoot,
            validatorFields,
            proofs.validatorFieldsProof,
            validatorIndex
        );

        // set the status to active
       validatorInfo.status = VALIDATOR_STATUS.ACTIVE;

        emit ValidatorRestaked(validatorIndex);

        //record validator's new restaked balance
        validatorInfo.restakedBalanceGwei = _calculateRestakedBalanceGwei(validatorEffectiveBalanceGwei);

        //record validatorInfo update in storage
        _validatorPubkeyHashToInfo[validatorPubkeyHash] = validatorInfo;

        return validatorInfo.restakedBalanceGwei * GWEI_TO_WEI;
    }

    function _verifyAndProcessWithdrawal(
        BeaconChainProofs.WithdrawalProofs calldata withdrawalProofs, 
        bytes calldata validatorFieldsProof,
        bytes32[] calldata validatorFields,
        bytes32[] calldata withdrawalFields,
        uint64 oracleTimestamp
    )
        internal
        /** 
         * Check that the provided block number being proven against is after the `mostRecentWithdrawalTimestamp`.
         * Without this check, there is an edge case where a user proves a past withdrawal for a validator whose funds they already withdrew,
         * as a way to "withdraw the same funds twice" without providing adequate proof.
         * Note that this check is not made using the oracleTimestamp as in the `verifyWithdrawalCredentials` proof; instead this proof
         * proof is made for the timestamp of the withdrawal, which may be within SLOTS_PER_HISTORICAL_ROOT slots of the oracleTimestamp. 
         * This difference in modifier usage is OK, since it is still not possible to `verifyAndProcessWithdrawal` against a slot that occurred
         * *prior* to the proof provided in the `verifyWithdrawalCredentials` function.
         */
        proofIsForValidTimestamp(Endian.fromLittleEndianUint64(withdrawalProofs.timestampRoot))
    {
        uint40 validatorIndex = uint40(Endian.fromLittleEndianUint64(withdrawalFields[BeaconChainProofs.WITHDRAWAL_VALIDATOR_INDEX_INDEX]));
        
        bytes32 validatorPubkeyHash = validatorFields[BeaconChainProofs.VALIDATOR_PUBKEY_INDEX];

        /**
         * If the validator status is inactive, then withdrawal credentials were never verified for the validator,
         * and thus we cannot know that the validator is related to this EigenPod at all!
         */
        require(_validatorPubkeyHashToInfo[validatorPubkeyHash].status != VALIDATOR_STATUS.INACTIVE,
            "EigenPod._verifyAndProcessWithdrawal: Validator never proven to have withdrawal credentials pointed to this contract");
        require(!provenWithdrawal[validatorPubkeyHash][Endian.fromLittleEndianUint64(withdrawalProofs.slotRoot)],
            "EigenPod._verifyAndProcessWithdrawal: withdrawal has already been proven for this slot");

    
        // verify that the provided state root is verified against the oracle-provided latest block header
        BeaconChainProofs.verifyStateRootAgainstLatestBlockHeaderRoot(
            withdrawalProofs.beaconStateRoot,
            eigenPodManager.getBeaconChainStateRoot(oracleTimestamp),
            withdrawalProofs.latestBlockHeaderProof
        );

        // Verifying the withdrawal as well as the slot
        BeaconChainProofs.verifyWithdrawalProofs(withdrawalProofs.beaconStateRoot, withdrawalFields, withdrawalProofs);
        // Verifying the validator fields, specifically the withdrawable epoch
        BeaconChainProofs.verifyValidatorFields(withdrawalProofs.beaconStateRoot, validatorFields, validatorFieldsProof, validatorIndex);

        {
            uint64 withdrawalAmountGwei = Endian.fromLittleEndianUint64(withdrawalFields[BeaconChainProofs.WITHDRAWAL_VALIDATOR_AMOUNT_INDEX]);

            uint64 slot = Endian.fromLittleEndianUint64(withdrawalProofs.slotRoot);

            /**
            * if the validator's withdrawable epoch is less than or equal to the slot's epoch, then the validator has fully withdrawn because
            * a full withdrawal is only processable after the withdrawable epoch has passed.
            */
            // reference: uint64 withdrawableEpoch = Endian.fromLittleEndianUint64(validatorFields[BeaconChainProofs.VALIDATOR_WITHDRAWABLE_EPOCH_INDEX]);
            if (Endian.fromLittleEndianUint64(validatorFields[BeaconChainProofs.VALIDATOR_WITHDRAWABLE_EPOCH_INDEX]) <= slot/BeaconChainProofs.SLOTS_PER_EPOCH) {
                _processFullWithdrawal(validatorIndex, validatorPubkeyHash, slot, podOwner, withdrawalAmountGwei, _validatorPubkeyHashToInfo[validatorPubkeyHash].status);
            } else {
                _processPartialWithdrawal(validatorIndex, validatorPubkeyHash, slot, podOwner, withdrawalAmountGwei);
            }
        }
    }

    function _processFullWithdrawal(
        uint40 validatorIndex,
        bytes32 validatorPubkeyHash,
        uint64 withdrawalHappenedSlot,
        address recipient,
        uint64 withdrawalAmountGwei,
        VALIDATOR_STATUS status
    ) internal {
        uint256 amountToSend;
        uint256 withdrawalAmountWei;

        uint256 currentValidatorRestakedBalanceWei = _validatorPubkeyHashToInfo[validatorPubkeyHash].restakedBalanceGwei * GWEI_TO_WEI;
        
        /**
        * If the validator is already withdrawn and additional deposits are made, they will be automatically withdrawn
        * in the beacon chain as a full withdrawal.  Thus such a validator can prove another full withdrawal, and 
        * withdraw that ETH via the queuedWithdrawal flow in the strategy manager. 
        */
        if (status == VALIDATOR_STATUS.ACTIVE) {
            // if the withdrawal amount is greater than the MAX_VALIDATOR_BALANCE_GWEI (i.e. the max amount restaked on EigenLayer, per ETH validator)
            uint64 maxRestakedBalanceGwei = _calculateRestakedBalanceGwei(MAX_VALIDATOR_BALANCE_GWEI);
            if (withdrawalAmountGwei > maxRestakedBalanceGwei) {
                // then the excess is immediately withdrawable
                amountToSend = uint256(withdrawalAmountGwei - maxRestakedBalanceGwei) * uint256(GWEI_TO_WEI);
                // and the extra execution layer ETH in the contract is MAX_VALIDATOR_BALANCE_GWEI, which must be withdrawn through EigenLayer's normal withdrawal process
                withdrawableRestakedExecutionLayerGwei += maxRestakedBalanceGwei;
                withdrawalAmountWei = maxRestakedBalanceGwei * GWEI_TO_WEI;
                
            } else {

                // otherwise, just use the full withdrawal amount to continue to "back" the podOwner's remaining shares in EigenLayer (i.e. none is instantly withdrawable)
                withdrawalAmountGwei = _calculateRestakedBalanceGwei(withdrawalAmountGwei);
                withdrawableRestakedExecutionLayerGwei += withdrawalAmountGwei;
                withdrawalAmountWei = withdrawalAmountGwei * GWEI_TO_WEI;

            }
            // if the amount being withdrawn is not equal to the current accounted for validator balance, an update must be made
            if (currentValidatorRestakedBalanceWei != withdrawalAmountWei) {
                int256 sharesDelta = _calculateSharesDelta(withdrawalAmountWei, currentValidatorRestakedBalanceWei);
                //update podOwner's shares in the strategy manager
                eigenPodManager.recordBeaconChainETHBalanceUpdate(podOwner, sharesDelta);
            }

        }  else {
            revert("EigenPod.verifyBeaconChainFullWithdrawal: VALIDATOR_STATUS is invalid VALIDATOR_STATUS");
        }
        // now that the validator has been proven to be withdrawn, we can set their restaked balance to 0
        _validatorPubkeyHashToInfo[validatorPubkeyHash].restakedBalanceGwei = 0;

        provenWithdrawal[validatorPubkeyHash][withdrawalHappenedSlot] = true;

        emit FullWithdrawalRedeemed(validatorIndex, recipient, withdrawalAmountGwei * GWEI_TO_WEI);

        // send ETH to the `recipient` via the DelayedWithdrawalRouter, if applicable
        if (amountToSend != 0) {
            _sendETH_AsDelayedWithdrawal(recipient, amountToSend);
        }
    }

    function _processPartialWithdrawal(
        uint40 validatorIndex,
        bytes32 validatorPubkeyHash,
        uint64 withdrawalHappenedSlot,
        address recipient,
        uint64 partialWithdrawalAmountGwei
    ) internal {

        provenWithdrawal[validatorPubkeyHash][withdrawalHappenedSlot] = true;
        emit PartialWithdrawalRedeemed(validatorIndex, recipient, partialWithdrawalAmountGwei);

        // send the ETH to the `recipient` via the DelayedWithdrawalRouter
        _sendETH_AsDelayedWithdrawal(recipient, uint256(partialWithdrawalAmountGwei) * uint256(GWEI_TO_WEI));
    }

    /**
     * @notice Transfers `amountWei` in ether from this contract to the specified `recipient` address
     * @notice Called by EigenPodManager to withdrawBeaconChainETH that has been added to the EigenPod's balance due to a withdrawal from the beacon chain.
     * @dev Called during withdrawal or slashing.
     */
    function withdrawRestakedBeaconChainETH(
        address recipient,
        uint256 amountWei
    )
        external
        onlyEigenPodManager
    {
        emit RestakedBeaconChainETHWithdrawn(recipient, amountWei);
        // transfer ETH from pod to `recipient` directly
        _sendETH(recipient, amountWei);
    }


    /**
     * @notice Called by the pod owner to activate restaking by withdrawing 
     * all existing ETH from the pod and preventing further withdrawals via 
     * "withdrawBeforeRestaking()"
    */ 
    function activateRestaking() external onlyWhenNotPaused(PAUSED_EIGENPODS_VERIFY_CREDENTIALS) onlyEigenPodOwner hasNeverRestaked {
        hasRestaked = true;
        _processWithdrawalBeforeRestaking(podOwner);

        emit RestakingActivated(podOwner);
    }

    /// @notice Called by the pod owner to withdraw the balance of the pod when `hasRestaked` is set to false
    function withdrawBeforeRestaking() external onlyEigenPodOwner hasNeverRestaked {
        _processWithdrawalBeforeRestaking(podOwner);
    }

    function validatorPubkeyHashToInfo(bytes32 validatorPubkeyHash) external view returns(ValidatorInfo memory) {
        return _validatorPubkeyHashToInfo[validatorPubkeyHash];
    }

    function validatorStatus(bytes32 pubkeyHash) external view returns (VALIDATOR_STATUS) {
        return _validatorPubkeyHashToInfo[pubkeyHash].status;
    }

    /// @notice payable fallback function that receives ether deposited to the eigenpods contract
    receive() external payable {
        nonBeaconChainETHBalanceWei += msg.value;
        emit nonBeaconChainETHReceived(msg.value);
    }

    /// @notice Called by the pod owner to withdraw the nonBeaconChainETHBalanceWei
    function withdrawNonBeaconChainETHBalanceWei(address recipient, uint256 amountToWithdraw) external onlyEigenPodOwner {
        require(amountToWithdraw <= nonBeaconChainETHBalanceWei,
            "EigenPod.withdrawnonBeaconChainETHBalanceWei: amountToWithdraw is greater than nonBeaconChainETHBalanceWei");
        nonBeaconChainETHBalanceWei -= amountToWithdraw;
        AddressUpgradeable.sendValue(payable(recipient), amountToWithdraw);
    }

    /// @notice called by owner of a pod to remove any ERC20s deposited in the pod
    function withdrawTokenSweep(IERC20[] memory tokenList, uint256[] memory amountsToWithdraw, address recipient) external onlyEigenPodOwner {
        require(tokenList.length == amountsToWithdraw.length, "EigenPod.withdrawTokenSweep: tokenList and amountsToWithdraw must be same length");
        for (uint256 i = 0; i < tokenList.length; i++) {
            tokenList[i].safeTransfer(recipient, amountsToWithdraw[i]);
        }
    }

    // INTERNAL FUNCTIONS
    function _podWithdrawalCredentials() internal view returns(bytes memory) {
        return abi.encodePacked(bytes1(uint8(1)), bytes11(0), address(this));
    }

    function _processWithdrawalBeforeRestaking(address _podOwner) internal {
        mostRecentWithdrawalTimestamp = uint32(block.timestamp);
        _sendETH_AsDelayedWithdrawal(_podOwner, address(this).balance);
    }

    function _sendETH(address recipient, uint256 amountWei) internal {
        Address.sendValue(payable(recipient), amountWei);
    }

    function _sendETH_AsDelayedWithdrawal(address recipient, uint256 amountWei) internal {
        delayedWithdrawalRouter.createDelayedWithdrawal{value: amountWei}(podOwner, recipient);
    }

    function _calculateRestakedBalanceGwei(uint64 amountGwei) internal view returns (uint64){
        if (amountGwei <= RESTAKED_BALANCE_OFFSET_GWEI) {
            return 0;
        }
        /**
        * calculates the "floor" of amountGwei - RESTAKED_BALANCE_OFFSET_GWEI.  By using integer division 
        * (dividing by GWEI_TO_WEI = 1e9) and then multiplying by 1e9, we effectively "round down" amountGwei to 
        * the nearest ETH, effectively calculating the floor of amountGwei.
        */
        // slither-disable-next-line divide-before-multiply
        uint64 effectiveBalanceGwei = uint64((amountGwei - RESTAKED_BALANCE_OFFSET_GWEI) / GWEI_TO_WEI * GWEI_TO_WEI);
        return uint64(MathUpgradeable.min(MAX_VALIDATOR_BALANCE_GWEI, effectiveBalanceGwei));
    }

    function _calculateSharesDelta(uint256 newAmountWei, uint256 currentAmountWei) internal pure returns(int256){
        return (int256(newAmountWei) - int256(currentAmountWei));
    }




    /**
     * @dev This empty reserved space is put in place to allow future versions to add new
     * variables without shifting down storage in the inheritance chain.
     * See https://docs.openzeppelin.com/contracts/4.x/upgradeable#storage_gaps
     */
    uint256[45] private __gap;
}<|MERGE_RESOLUTION|>--- conflicted
+++ resolved
@@ -110,13 +110,9 @@
 
     /// @notice Emitted when podOwner enables restaking
     event RestakingActivated(address indexed podOwner);
-<<<<<<< HEAD
 
     /// @notice Emitted when ETH is received via the receive fallback
-    event nonBeaconChainETHReceived(uint256 amountReceived);
-=======
->>>>>>> cb17a899
-    
+    event nonBeaconChainETHReceived(uint256 amountReceived);    
 
     modifier onlyEigenPodManager {
         require(msg.sender == address(eigenPodManager), "EigenPod.onlyEigenPodManager: not eigenPodManager");
