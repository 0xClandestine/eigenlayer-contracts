--- conflicted
+++ resolved
@@ -20,7 +20,7 @@
     }
     
     /**
-<<<<<<< HEAD
+
      * @notice Registers the `operator`'s pubkey for the specified `quorumNumbers`.
      * @param operator The address of the operator to register.
      * @param quorumNumbers The quorum numbers the operator is registering for, where each byte is an 8 bit integer quorumNumber.
@@ -31,15 +31,10 @@
      *         2) `quorumNumbers.length` != 0
      *         3) `quorumNumbers` is ordered in ascending order
      *         4) the operator is not already registered
-=======
-     * @notice registers `operator` with the given `pubkey` for the specified `quorumNumbers`
-     * @dev access restricted to the RegistryCoordinator
->>>>>>> 047664bc
      */
     function registerOperator(address operator, bytes memory quorumNumbers, BN254.G1Point memory pubkey) external returns(bytes32);
 
     /**
-<<<<<<< HEAD
      * @notice Deregisters the `operator`'s pubkey for the specified `quorumNumbers`.
      * @param operator The address of the operator to deregister.
      * @param quorumNumbers The quourm numbers the operator is deregistering from, where each byte is an 8 bit integer quorumNumber.
@@ -54,12 +49,6 @@
      *         6) `pubkey` is the same as the parameter used when registering
      */ 
     function deregisterOperator(address operator, bytes memory quorumNumbers, BN254.G1Point memory pubkey) external returns(bytes32);
-=======
-     * @notice deregisters `operator` with the given `pubkey` for the specified `quorumNumbers`
-     * @dev access restricted to the RegistryCoordinator
-     */    
-    function deregisterOperator(address operator, uint8[] memory quorumNumbers, BN254.G1Point memory pubkey) external returns(bytes32);
->>>>>>> 047664bc
 
     /// @notice Returns the current APK for the provided `quorumNumber `
     function getApkForQuorum(uint8 quorumNumber) external view returns (BN254.G1Point memory);
