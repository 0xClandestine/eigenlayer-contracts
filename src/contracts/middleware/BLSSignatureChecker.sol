// SPDX-License-Identifier: BUSL-1.1
pragma solidity =0.8.12;

import "../interfaces/IBLSRegistryCoordinatorWithIndices.sol";
import "../libraries/MiddlewareUtils.sol";
import "../libraries/BN254.sol";
import "../libraries/BitmapUtils.sol";

/**
 * @title Used for checking BLS aggregate signatures from the operators of a `BLSRegistry`.
 * @author Layr Labs, Inc.
 * @notice Terms of Service: https://docs.eigenlayer.xyz/overview/terms-of-service
 * @notice This is the contract for checking the validity of aggregate operator signatures.
 */
abstract contract BLSSignatureChecker {
    using BN254 for BN254.G1Point;    

    // DATA STRUCTURES

    struct NonSignerStakesAndSignature {
        uint32[] nonSignerQuorumBitmapIndices;
        BN254.G1Point[] nonSignerPubkeys;
        BN254.G1Point[] quorumApks;
        BN254.G2Point apkG2;
        BN254.G1Point sigma;
        uint32[] quorumApkIndices;
        uint32[] totalStakeIndices;  
        uint32[][] nonSignerStakeIndices; // nonSignerStakeIndices[quorumNumberIndex][nonSignerIndex]
    }

    /**
     * @notice this data structure is used for recording the details on the total stake of the registered
     * operators and those operators who are part of the quorum for a particular taskNumber
     */

    struct QuorumStakeTotals {
        // total stake of the operators in each quorum
        uint96[] signedStakeForQuorum;
        // total amount staked by all operators in each quorum
        uint96[] totalStakeForQuorum;
    }
    
    // CONSTANTS & IMMUTABLES

    // gas cost of multiplying 2 pairings
    // TODO: verify this
    uint256 constant PAIRING_EQUALITY_CHECK_GAS = 113000;

    IRegistryCoordinator public immutable registryCoordinator;
    IStakeRegistry public immutable stakeRegistry;
    IBLSPubkeyRegistry public immutable blsPubkeyRegistry;

    constructor(IBLSRegistryCoordinatorWithIndices _registryCoordinator) {
        registryCoordinator = IRegistryCoordinator(_registryCoordinator);
        stakeRegistry = _registryCoordinator.stakeRegistry();
        blsPubkeyRegistry = _registryCoordinator.blsPubkeyRegistry();
    }

    /**
     * @notice This function is called by disperser when it has aggregated all the signatures of the operators
     * that are part of the quorum for a particular taskNumber and is asserting them into onchain. The function
     * checks that the claim for aggregated signatures are valid.
     *
     * The thesis of this procedure entails:
     * - getting the aggregated pubkey of all registered nodes at the time of pre-commit by the
     * disperser (represented by apk in the parameters),
     * - subtracting the pubkeys of all the signers not in the quorum (nonSignerPubkeys) and storing 
     * the output in apk to get aggregated pubkey of all operators that are part of quorum.
     * - use this aggregated pubkey to verify the aggregated signature under BLS scheme.
     * 
     * @dev Before signature verification, the function verifies operator stake information.  This includes ensuring that the provided `referenceBlockNumber`
     * is correct, i.e., ensure that the stake returned from the specified block number is recent enough and that the stake is either the most recent update
     * for the total stake (or the operator) or latest before the referenceBlockNumber.
     */
    function checkSignatures(
        bytes32 msgHash, 
        bytes calldata quorumNumbers,
        uint32 referenceBlockNumber, 
        NonSignerStakesAndSignature memory nonSignerStakesAndSignature
    ) 
        public view
        returns (
            QuorumStakeTotals memory,
            bytes32
        )
    {   
        // verify the provided apk was the apk at referenceBlockNumber
        // loop through every quorumNumber and keep track of the apk
        BN254.G1Point memory apk = BN254.G1Point(0, 0);
        for (uint i = 0; i < quorumNumbers.length; i++) {
            require(
<<<<<<< HEAD
                nonSignerStakesAndSignature.quorumApks[i].hashG1Point() == 
=======
                bytes24(nonSignerStakesAndSignature.quorumApks[i].hashG1Point()) == 
>>>>>>> 1e35bd8d
                    blsPubkeyRegistry.getApkHashForQuorumAtBlockNumberFromIndex(
                        uint8(quorumNumbers[i]), 
                        referenceBlockNumber, 
                        nonSignerStakesAndSignature.quorumApkIndices[i]
                    ),
<<<<<<< HEAD
                "BLSSignatureChecker.checkSignatures: quourmApkIndex does not match quorum apk"
=======
                "BLSSignatureChecker.checkSignatures: quorumApkIndex does not match quorum apk"
>>>>>>> 1e35bd8d
            );
            apk = apk.plus(nonSignerStakesAndSignature.quorumApks[i]);
        }
        
        // initialize memory for the quorumStakeTotals
        QuorumStakeTotals memory quorumStakeTotals;
        quorumStakeTotals.totalStakeForQuorum = new uint96[](quorumNumbers.length);
        quorumStakeTotals.signedStakeForQuorum = new uint96[](quorumNumbers.length);
        // the pubkeyHashes of the nonSigners
        bytes32[] memory nonSignerPubkeyHashes = new bytes32[](nonSignerStakesAndSignature.nonSignerPubkeys.length);
        {
            // the quorumBitmaps of the nonSigners
            uint256[] memory nonSignerQuorumBitmaps = new uint256[](nonSignerStakesAndSignature.nonSignerPubkeys.length);
            {
                // the bitmap of the quorumNumbers
                uint256 signingQuorumBitmap = BitmapUtils.bytesArrayToBitmap(quorumNumbers);

                for (uint i = 0; i < nonSignerStakesAndSignature.nonSignerPubkeys.length; i++) {
                    nonSignerPubkeyHashes[i] = nonSignerStakesAndSignature.nonSignerPubkeys[i].hashG1Point();
                    if (i != 0) {
                        require(uint256(nonSignerPubkeyHashes[i]) > uint256(nonSignerPubkeyHashes[i - 1]), "BLSSignatureChecker.checkSignatures: nonSignerPubkeys not sorted");
                    }
                    nonSignerQuorumBitmaps[i] = 
                        registryCoordinator.getQuorumBitmapByOperatorIdAtBlockNumberByIndex(
                            nonSignerPubkeyHashes[i], 
                            referenceBlockNumber, 
                            nonSignerStakesAndSignature.nonSignerQuorumBitmapIndices[i]
                        );
                    // subtract the nonSignerPubkey from the running apk to get the apk of all signers
                    apk = apk.plus(
                        nonSignerStakesAndSignature.nonSignerPubkeys[i]
                            .negate()
                            .scalar_mul_tiny(
<<<<<<< HEAD
                                countNumOnes(nonSignerQuorumBitmaps[i] & signingQuorumBitmap) // we subtract the nonSignerPubkey from each quorum that they are a part of
=======
                                BitmapUtils.countNumOnes(nonSignerQuorumBitmaps[i] & signingQuorumBitmap) // we subtract the nonSignerPubkey from each quorum that they are a part of
>>>>>>> 1e35bd8d
                            )
                    );
                }
            }

            // loop through each quorum number
            for (uint8 quorumNumberIndex = 0; quorumNumberIndex < quorumNumbers.length;) {
                // get the quorum number
                uint8 quorumNumber = uint8(quorumNumbers[quorumNumberIndex]);
                // get the totalStake for the quorum at the referenceBlockNumber
                quorumStakeTotals.totalStakeForQuorum[quorumNumberIndex] = 
                    stakeRegistry.getTotalStakeAtBlockNumberFromIndex(quorumNumber, referenceBlockNumber, nonSignerStakesAndSignature.totalStakeIndices[quorumNumberIndex]);
                // copy total stake to signed stake
                quorumStakeTotals.signedStakeForQuorum[quorumNumberIndex] = quorumStakeTotals.totalStakeForQuorum[quorumNumber];
                // loop through all nonSigners, checking that they are a part of the quorum via their quorumBitmap
                // if so, load their stake at referenceBlockNumber and subtract it from running stake signed
                for (uint32 i = 0; i < nonSignerStakesAndSignature.nonSignerPubkeys.length; i++) {
                    // keep track of the nonSigners index in the quorum
                    uint32 nonSignerForQuorumIndex = 0;
                    // if the nonSigner is a part of the quorum, subtract their stake from the running total
                    if (nonSignerQuorumBitmaps[i] >> quorumNumber & 1 == 1) {
                        quorumStakeTotals.signedStakeForQuorum[quorumNumberIndex] -=
                            stakeRegistry.getStakeForQuorumAtBlockNumberFromOperatorIdAndIndex(
                                quorumNumber,
                                referenceBlockNumber,
                                nonSignerPubkeyHashes[i],
                                nonSignerStakesAndSignature.nonSignerStakeIndices[quorumNumber][nonSignerForQuorumIndex]
                            );
                        unchecked {
                            ++nonSignerForQuorumIndex;
                        }
                    }
                }

                unchecked {
                    ++quorumNumberIndex;
                }
            }
        }
        {
            // verify the signature
            (bool pairingSuccessful, bool sigantureIsValid) = trySignatureAndApkVerification(msgHash, apk, nonSignerStakesAndSignature.apkG2, nonSignerStakesAndSignature.sigma);
            require(pairingSuccessful, "BLSSignatureChecker.checkSignatures: pairing precompile call failed");
            require(sigantureIsValid, "BLSSignatureChecker.checkSignatures: signature is invalid");
        }
        // set signatoryRecordHash variable used for fraudproofs
        bytes32 signatoryRecordHash = MiddlewareUtils.computeSignatoryRecordHash(
            referenceBlockNumber,
            nonSignerPubkeyHashes
        );

        // return the total stakes that signed for each quorum, and a hash of the information required to prove the exact signers and stake
        return (quorumStakeTotals, signatoryRecordHash);
    }

    /// @return count number of ones in binary representation of `n`
    function countNumOnes(uint256 n) public pure returns (uint16) {
        uint16 count = 0;
        while (n > 0) {
            n &= (n - 1);
            count++;
        }
        return count;
    }

    /**
     * trySignatureAndApkVerification verifies a BLS aggregate signature and the veracity of a calculated G1 Public key
     * @param msgHash is the hash being signed
     * @param apk is the claimed G1 public key
     * @param apkG2 is provided G2 public key
     * @param sigma is the G1 point signature
     * @return pairingSuccessful is true if the pairing precompile call was successful
     * @return siganatureIsValid is true if the signature is valid
     */
    function trySignatureAndApkVerification(
        bytes32 msgHash,
        BN254.G1Point memory apk,
        BN254.G2Point memory apkG2,
        BN254.G1Point memory sigma
    ) internal view returns(bool pairingSuccessful, bool siganatureIsValid) {
        // gamma = keccak256(abi.encodePacked(msgHash, apk, apkG2, sigma))
        uint256 gamma = uint256(keccak256(abi.encodePacked(msgHash, apk.X, apk.Y, apkG2.X[0], apkG2.X[1], apkG2.Y[0], apkG2.Y[1], sigma.X, sigma.Y))) % BN254.FR_MODULUS;
        // verify the signature
        (pairingSuccessful, siganatureIsValid) = BN254.safePairing(
                sigma.plus(apk.scalar_mul(gamma)),
                BN254.negGeneratorG2(),
                BN254.hashToG1(msgHash).plus(BN254.generatorG1().scalar_mul(gamma)),
                apkG2,
                PAIRING_EQUALITY_CHECK_GAS
            );
    }
}<|MERGE_RESOLUTION|>--- conflicted
+++ resolved
@@ -89,21 +89,13 @@
         BN254.G1Point memory apk = BN254.G1Point(0, 0);
         for (uint i = 0; i < quorumNumbers.length; i++) {
             require(
-<<<<<<< HEAD
-                nonSignerStakesAndSignature.quorumApks[i].hashG1Point() == 
-=======
                 bytes24(nonSignerStakesAndSignature.quorumApks[i].hashG1Point()) == 
->>>>>>> 1e35bd8d
                     blsPubkeyRegistry.getApkHashForQuorumAtBlockNumberFromIndex(
                         uint8(quorumNumbers[i]), 
                         referenceBlockNumber, 
                         nonSignerStakesAndSignature.quorumApkIndices[i]
                     ),
-<<<<<<< HEAD
-                "BLSSignatureChecker.checkSignatures: quourmApkIndex does not match quorum apk"
-=======
                 "BLSSignatureChecker.checkSignatures: quorumApkIndex does not match quorum apk"
->>>>>>> 1e35bd8d
             );
             apk = apk.plus(nonSignerStakesAndSignature.quorumApks[i]);
         }
@@ -137,11 +129,7 @@
                         nonSignerStakesAndSignature.nonSignerPubkeys[i]
                             .negate()
                             .scalar_mul_tiny(
-<<<<<<< HEAD
-                                countNumOnes(nonSignerQuorumBitmaps[i] & signingQuorumBitmap) // we subtract the nonSignerPubkey from each quorum that they are a part of
-=======
                                 BitmapUtils.countNumOnes(nonSignerQuorumBitmaps[i] & signingQuorumBitmap) // we subtract the nonSignerPubkey from each quorum that they are a part of
->>>>>>> 1e35bd8d
                             )
                     );
                 }
@@ -197,16 +185,6 @@
         return (quorumStakeTotals, signatoryRecordHash);
     }
 
-    /// @return count number of ones in binary representation of `n`
-    function countNumOnes(uint256 n) public pure returns (uint16) {
-        uint16 count = 0;
-        while (n > 0) {
-            n &= (n - 1);
-            count++;
-        }
-        return count;
-    }
-
     /**
      * trySignatureAndApkVerification verifies a BLS aggregate signature and the veracity of a calculated G1 Public key
      * @param msgHash is the hash being signed
