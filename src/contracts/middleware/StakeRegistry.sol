--- conflicted
+++ resolved
@@ -17,19 +17,6 @@
  * @author Layr Labs, Inc.
  */
 contract StakeRegistry is StakeRegistryStorage {
-    modifier onlyRegistryCoordinator() {
-        require(msg.sender == address(registryCoordinator), "StakeRegistry.onlyRegistryCoordinator: caller is not the RegistryCoordinator");
-        _;
-    }
-    // EVENTS
-<<<<<<< HEAD
-=======
-    /// @notice emitted whenever the stake of `operator` is updated
-    event StakeUpdate(
-        bytes32 indexed operatorId,
-        uint8 quorumNumber,
-        uint96 stake
-    );
 
     /// @notice requires that the caller is the RegistryCoordinator
     modifier onlyRegistryCoordinator() {
@@ -37,7 +24,6 @@
         _;
     }
 
->>>>>>> 8280cc55
     constructor(
         IRegistryCoordinator _registryCoordinator,
         IStrategyManager _strategyManager,
