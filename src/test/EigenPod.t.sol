// SPDX-License-Identifier: BUSL-1.1
pragma solidity =0.8.12;

import "../contracts/interfaces/IEigenPod.sol";
import "../contracts/pods/DelayedWithdrawalRouter.sol";
import "./utils/ProofParsing.sol";
import "./EigenLayerDeployer.t.sol";
import "../contracts/libraries/BeaconChainProofs.sol";
import "./mocks/BeaconChainOracleMock.sol";
import "./harnesses/EigenPodHarness.sol";

contract EigenPodTests is ProofParsing, EigenPodPausingConstants {
    using BytesLib for bytes;

    uint256 internal constant GWEI_TO_WEI = 1e9;

    bytes pubkey =
        hex"88347ed1c492eedc97fc8c506a35d44d81f27a0c7a1c661b35913cfd15256c0cccbd34a83341f505c7de2983292f2cab";
    uint40 validatorIndex0 = 0;
    uint40 validatorIndex1 = 1;
    //hash tree root of list of validators
    bytes32 validatorTreeRoot;

    //hash tree root of individual validator container
    bytes32 validatorRoot;

    address podOwner = address(42000094993494);

    Vm cheats = Vm(HEVM_ADDRESS);
    DelegationManager public delegation;
    IStrategyManager public strategyManager;
    Slasher public slasher;
    PauserRegistry public pauserReg;

    ProxyAdmin public eigenLayerProxyAdmin;
    IEigenPodManager public eigenPodManager;
    IEigenPod public podImplementation;
    IDelayedWithdrawalRouter public delayedWithdrawalRouter;
    IETHPOSDeposit public ethPOSDeposit;
    IBeacon public eigenPodBeacon;
    EPInternalFunctions public podInternalFunctionTester;

    BeaconChainOracleMock public beaconChainOracle;
    address[] public slashingContracts;
    address pauser = address(69);
    address unpauser = address(489);
    address podManagerAddress = 0x212224D2F2d262cd093eE13240ca4873fcCBbA3C;
    address podAddress = address(123);
    uint256 stakeAmount = 32e18;
    mapping(address => bool) fuzzedAddressMapping;
    bytes signature;
    bytes32 depositDataRoot;

    bytes32[] withdrawalFields;
    bytes32[] validatorFields;

    uint32 WITHDRAWAL_DELAY_BLOCKS = 7 days / 12 seconds;
    uint64 MAX_RESTAKED_BALANCE_GWEI_PER_VALIDATOR = 32e9;
    uint64 RESTAKED_BALANCE_OFFSET_GWEI = 75e7;
    uint64 internal constant GOERLI_GENESIS_TIME = 1616508000;
    uint64 internal constant SECONDS_PER_SLOT = 12;

    // bytes validatorPubkey = hex"93a0dd04ccddf3f1b419fdebf99481a2182c17d67cf14d32d6e50fc4bf8effc8db4a04b7c2f3a5975c1b9b74e2841888";

    // EIGENPODMANAGER EVENTS
    /// @notice Emitted to notify the update of the beaconChainOracle address
    event BeaconOracleUpdated(address indexed newOracleAddress);

    /// @notice Emitted to notify the deployment of an EigenPod
    event PodDeployed(address indexed eigenPod, address indexed podOwner);

    /// @notice Emitted to notify a deposit of beacon chain ETH recorded in the strategy manager
    event BeaconChainETHDeposited(address indexed podOwner, uint256 amount);

    /// @notice Emitted when `maxPods` value is updated from `previousValue` to `newValue`
    event MaxPodsUpdated(uint256 previousValue, uint256 newValue);

    // EIGENPOD EVENTS
    /// @notice Emitted when an ETH validator stakes via this eigenPod
    event EigenPodStaked(bytes pubkey);

    /// @notice Emitted when an ETH validator's withdrawal credentials are successfully verified to be pointed to this eigenPod
    event ValidatorRestaked(uint40 validatorIndex);

    /// @notice Emitted when an ETH validator's balance is updated in EigenLayer
    event ValidatorBalanceUpdated(uint40 validatorIndex, uint64 balanceTimestamp, uint64 newBalanceGwei);

    /// @notice Emitted when an ETH validator is prove to have withdrawn from the beacon chain
    event FullWithdrawalRedeemed(
        uint40 validatorIndex,
        uint64 withdrawalTimestamp,
        address indexed recipient,
        uint64 withdrawalAmountGwei
    );

    /// @notice Emitted when a partial withdrawal claim is successfully redeemed
    event PartialWithdrawalRedeemed(
        uint40 validatorIndex,
        uint64 withdrawalTimestamp,
        address indexed recipient,
        uint64 partialWithdrawalAmountGwei
    );

    /// @notice Emitted when restaked beacon chain ETH is withdrawn from the eigenPod.
    event RestakedBeaconChainETHWithdrawn(address indexed recipient, uint256 amount);

    // DELAYED WITHDRAWAL ROUTER EVENTS
    /// @notice Emitted when the `withdrawalDelayBlocks` variable is modified from `previousValue` to `newValue`.
    event WithdrawalDelayBlocksSet(uint256 previousValue, uint256 newValue);

    /// @notice event for delayedWithdrawal creation
    event DelayedWithdrawalCreated(address podOwner, address recipient, uint256 amount, uint256 index);

    /// @notice event for the claiming of delayedWithdrawals
    event DelayedWithdrawalsClaimed(address recipient, uint256 amountClaimed, uint256 delayedWithdrawalsCompleted);

    modifier fuzzedAddress(address addr) virtual {
        cheats.assume(fuzzedAddressMapping[addr] == false);
        _;
    }

    //performs basic deployment before each test
    function setUp() public {
        // deploy proxy admin for ability to upgrade proxy contracts
        eigenLayerProxyAdmin = new ProxyAdmin();

        // deploy pauser registry
        address[] memory pausers = new address[](1);
        pausers[0] = pauser;
        pauserReg = new PauserRegistry(pausers, unpauser);

        /// weird workaround: check commit before this -- the call to `upgradeAndCall` the DelegationManager breaks without performing this step!
        /// seems to be foundry bug. the revert is ultimately for 'TransparentUpgradeableProxy: admin cannot fallback to proxy target', i.e.
        /// the simulated caller is somehow the ProxyAdmin itself.
        EmptyContract emptyContract = new EmptyContract();

        /**
         * First, deploy upgradeable proxy contracts that **will point** to the implementations. Since the implementation contracts are
         * not yet deployed, we give these proxies an empty contract as the initial implementation, to act as if they have no code.
         */
        emptyContract = new EmptyContract();
        delegation = DelegationManager(
            address(new TransparentUpgradeableProxy(address(emptyContract), address(eigenLayerProxyAdmin), ""))
        );
        strategyManager = StrategyManager(
            address(new TransparentUpgradeableProxy(address(emptyContract), address(eigenLayerProxyAdmin), ""))
        );
        slasher = Slasher(
            address(new TransparentUpgradeableProxy(address(emptyContract), address(eigenLayerProxyAdmin), ""))
        );
        delayedWithdrawalRouter = DelayedWithdrawalRouter(
            address(new TransparentUpgradeableProxy(address(emptyContract), address(eigenLayerProxyAdmin), ""))
        );

        ethPOSDeposit = new ETHPOSDepositMock();
        podImplementation = new EigenPod(
            ethPOSDeposit,
            delayedWithdrawalRouter,
            IEigenPodManager(podManagerAddress),
            MAX_RESTAKED_BALANCE_GWEI_PER_VALIDATOR,
            GOERLI_GENESIS_TIME
        );

        eigenPodBeacon = new UpgradeableBeacon(address(podImplementation));

        // this contract is deployed later to keep its address the same (for these tests)
        eigenPodManager = EigenPodManager(
            address(new TransparentUpgradeableProxy(address(emptyContract), address(eigenLayerProxyAdmin), ""))
        );

        // Second, deploy the *implementation* contracts, using the *proxy contracts* as inputs
        DelegationManager delegationImplementation = new DelegationManager(strategyManager, slasher, eigenPodManager);
        StrategyManager strategyManagerImplementation = new StrategyManager(
            delegation,
            IEigenPodManager(podManagerAddress),
            slasher
        );
        Slasher slasherImplementation = new Slasher(strategyManager, delegation);
        EigenPodManager eigenPodManagerImplementation = new EigenPodManager(
            ethPOSDeposit,
            eigenPodBeacon,
            strategyManager,
            slasher,
            delegation
        );

        //ensuring that the address of eigenpodmanager doesn't change
        bytes memory code = address(eigenPodManager).code;
        cheats.etch(podManagerAddress, code);
        eigenPodManager = IEigenPodManager(podManagerAddress);

        beaconChainOracle = new BeaconChainOracleMock();
        DelayedWithdrawalRouter delayedWithdrawalRouterImplementation = new DelayedWithdrawalRouter(
            IEigenPodManager(podManagerAddress)
        );

        address initialOwner = address(this);
        // Third, upgrade the proxy contracts to use the correct implementation contracts and initialize them.
        eigenLayerProxyAdmin.upgradeAndCall(
            TransparentUpgradeableProxy(payable(address(delegation))),
            address(delegationImplementation),
            abi.encodeWithSelector(
                DelegationManager.initialize.selector,
                initialOwner,
                pauserReg,
                0 /*initialPausedStatus*/
            )
        );
        eigenLayerProxyAdmin.upgradeAndCall(
            TransparentUpgradeableProxy(payable(address(strategyManager))),
            address(strategyManagerImplementation),
            abi.encodeWithSelector(
                StrategyManager.initialize.selector,
                initialOwner,
                initialOwner,
                pauserReg,
                0 /*initialPausedStatus*/
            )
        );
        eigenLayerProxyAdmin.upgradeAndCall(
            TransparentUpgradeableProxy(payable(address(slasher))),
            address(slasherImplementation),
            abi.encodeWithSelector(Slasher.initialize.selector, initialOwner, pauserReg, 0 /*initialPausedStatus*/)
        );
        // TODO: add `cheats.expectEmit` calls for initialization events
        eigenLayerProxyAdmin.upgradeAndCall(
            TransparentUpgradeableProxy(payable(address(eigenPodManager))),
            address(eigenPodManagerImplementation),
            abi.encodeWithSelector(
                EigenPodManager.initialize.selector,
                type(uint256).max, // maxPods
                beaconChainOracle,
                initialOwner,
                pauserReg,
                0 /*initialPausedStatus*/
            )
        );
        uint256 initPausedStatus = 0;
        uint256 withdrawalDelayBlocks = WITHDRAWAL_DELAY_BLOCKS;
        eigenLayerProxyAdmin.upgradeAndCall(
            TransparentUpgradeableProxy(payable(address(delayedWithdrawalRouter))),
            address(delayedWithdrawalRouterImplementation),
            abi.encodeWithSelector(
                DelayedWithdrawalRouter.initialize.selector,
                initialOwner,
                pauserReg,
                initPausedStatus,
                withdrawalDelayBlocks
            )
        );

        cheats.deal(address(podOwner), 5 * stakeAmount);

        fuzzedAddressMapping[address(0)] = true;
        fuzzedAddressMapping[address(eigenLayerProxyAdmin)] = true;
        fuzzedAddressMapping[address(strategyManager)] = true;
        fuzzedAddressMapping[address(eigenPodManager)] = true;
        fuzzedAddressMapping[address(delegation)] = true;
        fuzzedAddressMapping[address(slasher)] = true;
    }

    function testStaking() public {
        cheats.startPrank(podOwner);
        IEigenPod newPod = eigenPodManager.getPod(podOwner);
        cheats.expectEmit(true, true, true, true, address(newPod));
        emit EigenPodStaked(pubkey);
        eigenPodManager.stake{value: stakeAmount}(pubkey, signature, depositDataRoot);
        cheats.stopPrank();
    }

    function testWithdrawBeforeRestaking() public {
        testStaking();
        IEigenPod pod = eigenPodManager.getPod(podOwner);

        //simulate that hasRestaked is set to false, so that we can test withdrawBeforeRestaking for pods deployed before M2 activation
        cheats.store(address(pod), bytes32(uint256(52)), bytes32(uint256(1)));
        require(pod.hasRestaked() == false, "Pod should not be restaked");

        // simulate a withdrawal
        cheats.deal(address(pod), stakeAmount);
        cheats.startPrank(podOwner);
        cheats.expectEmit(true, true, true, true, address(delayedWithdrawalRouter));
        emit DelayedWithdrawalCreated(
            podOwner,
            podOwner,
            stakeAmount,
            delayedWithdrawalRouter.userWithdrawalsLength(podOwner)
        );
        pod.withdrawBeforeRestaking();
        require(_getLatestDelayedWithdrawalAmount(podOwner) == stakeAmount, "Payment amount should be stake amount");
        require(
            pod.mostRecentWithdrawalTimestamp() == uint64(block.timestamp),
            "Most recent withdrawal block number not updated"
        );
    }

    function testDeployEigenPodWithoutActivateRestaking() public {
        // ./solidityProofGen  -newBalance=32000115173 "ValidatorFieldsProof" 302913 true "data/withdrawal_proof_goerli/goerli_block_header_6399998.json"  "data/withdrawal_proof_goerli/goerli_slot_6399998.json" "withdrawal_credential_proof_302913.json"
        setJSON("./src/test/test-data/withdrawal_credential_proof_302913.json");

        IEigenPod newPod = eigenPodManager.getPod(podOwner);

        cheats.startPrank(podOwner);
        eigenPodManager.stake{value: stakeAmount}(pubkey, signature, depositDataRoot);
        cheats.stopPrank();

        bytes32[][] memory validatorFieldsArray = new bytes32[][](1);
        validatorFieldsArray[0] = getValidatorFields();
        bytes[] memory proofsArray = new bytes[](1);
        proofsArray[0] = abi.encodePacked(getWithdrawalCredentialProof());
        BeaconChainProofs.StateRootProof memory stateRootProofStruct = _getStateRootProof();
        uint40[] memory validatorIndices = new uint40[](1);
        validatorIndices[0] = uint40(getValidatorIndex());
        BeaconChainOracleMock(address(beaconChainOracle)).setOracleBlockRootAtTimestamp(getLatestBlockRoot());

        //this simulates that hasRestaking is set to false, as would be the case for deployed pods that have not yet restaked prior to M2
        cheats.store(address(newPod), bytes32(uint256(52)), bytes32(uint256(0)));

        cheats.startPrank(podOwner);
        cheats.warp(GOERLI_GENESIS_TIME);
        cheats.expectRevert(bytes("EigenPod.hasEnabledRestaking: restaking is not enabled"));
        newPod.verifyWithdrawalCredentials(
            GOERLI_GENESIS_TIME,
            stateRootProofStruct,
            validatorIndices,
            proofsArray,
            validatorFieldsArray
        );
        cheats.stopPrank();
    }

    function testDeployEigenPodTooSoon() public {
        // ./solidityProofGen  -newBalance=32000115173 "ValidatorFieldsProof" 302913 true "data/withdrawal_proof_goerli/goerli_block_header_6399998.json"  "data/withdrawal_proof_goerli/goerli_slot_6399998.json" "withdrawal_credential_proof_302913.json"
        setJSON("./src/test/test-data/withdrawal_credential_proof_302913.json");

        IEigenPod newPod = eigenPodManager.getPod(podOwner);

        cheats.startPrank(podOwner);
        eigenPodManager.stake{value: stakeAmount}(pubkey, signature, depositDataRoot);
        cheats.stopPrank();

        uint64 timestamp = 0;
        bytes32[][] memory validatorFieldsArray = new bytes32[][](1);
        validatorFieldsArray[0] = getValidatorFields();
        bytes[] memory proofsArray = new bytes[](1);
        proofsArray[0] = abi.encodePacked(getWithdrawalCredentialProof());
        BeaconChainProofs.StateRootProof memory stateRootProofStruct = _getStateRootProof();
        uint40[] memory validatorIndices = new uint40[](1);
        validatorIndices[0] = uint40(getValidatorIndex());

        cheats.startPrank(podOwner);
        cheats.expectRevert(
            bytes(
                "EigenPod.proofIsForValidTimestamp: beacon chain proof must be for timestamp after mostRecentWithdrawalTimestamp"
            )
        );
        newPod.verifyWithdrawalCredentials(
            timestamp,
            stateRootProofStruct,
            validatorIndices,
            proofsArray,
            validatorFieldsArray
        );
        cheats.stopPrank();
    }

    function testWithdrawFromPod() public {
        cheats.startPrank(podOwner);
        eigenPodManager.stake{value: stakeAmount}(pubkey, signature, depositDataRoot);
        cheats.stopPrank();

        IEigenPod pod = eigenPodManager.getPod(podOwner);
        cheats.deal(address(pod), stakeAmount);

        // this is testing if pods deployed before M2 that do not have hasRestaked initialized to true, will revert
        cheats.store(address(pod), bytes32(uint256(52)), bytes32(uint256(1)));

        cheats.startPrank(podOwner);
        uint256 userWithdrawalsLength = delayedWithdrawalRouter.userWithdrawalsLength(podOwner);
        // cheats.expectEmit(true, true, true, true, address(delayedWithdrawalRouter));
        //cheats.expectEmit(true, true, true, true);
        emit DelayedWithdrawalCreated(podOwner, podOwner, stakeAmount, userWithdrawalsLength);
        pod.withdrawBeforeRestaking();
        cheats.stopPrank();
        require(address(pod).balance == 0, "Pod balance should be 0");
    }

    function testFullWithdrawalProof() public {
        setJSON("./src/test/test-data/fullWithdrawalProof_Latest.json");
        BeaconChainProofs.WithdrawalProof memory proofs = _getWithdrawalProof();
        bytes32 beaconStateRoot = getBeaconStateRoot();
        withdrawalFields = getWithdrawalFields();
        validatorFields = getValidatorFields();

        Relayer relay = new Relayer();

        relay.verifyWithdrawal(beaconStateRoot, withdrawalFields, proofs);
    }

    function testFullWithdrawalProofWithWrongIndices(
        uint64 wrongBlockRootIndex,
        uint64 wrongWithdrawalIndex,
        uint64 wrongHistoricalSummariesIndex
    ) public {
        uint256 BLOCK_ROOTS_TREE_HEIGHT = 13;
        uint256 WITHDRAWALS_TREE_HEIGHT = 4;
        uint256 HISTORICAL_SUMMARIES_TREE_HEIGHT = 24;
        cheats.assume(wrongBlockRootIndex > 2 ** BLOCK_ROOTS_TREE_HEIGHT);
        cheats.assume(wrongWithdrawalIndex > 2 ** WITHDRAWALS_TREE_HEIGHT);
        cheats.assume(wrongHistoricalSummariesIndex > 2 ** HISTORICAL_SUMMARIES_TREE_HEIGHT);

        Relayer relay = new Relayer();

        setJSON("./src/test/test-data/fullWithdrawalProof_Latest.json");
        bytes32 beaconStateRoot = getBeaconStateRoot();
        validatorFields = getValidatorFields();
        withdrawalFields = getWithdrawalFields();

        {
            BeaconChainProofs.WithdrawalProof memory wrongProofs = _getWithdrawalProof();
            wrongProofs.blockRootIndex = wrongBlockRootIndex;
            cheats.expectRevert(bytes("BeaconChainProofs.verifyWithdrawal: blockRootIndex is too large"));
            relay.verifyWithdrawal(beaconStateRoot, withdrawalFields, wrongProofs);
        }

        {
            BeaconChainProofs.WithdrawalProof memory wrongProofs = _getWithdrawalProof();
            wrongProofs.withdrawalIndex = wrongWithdrawalIndex;
            cheats.expectRevert(bytes("BeaconChainProofs.verifyWithdrawal: withdrawalIndex is too large"));
            relay.verifyWithdrawal(beaconStateRoot, withdrawalFields, wrongProofs);
        }

        {
            BeaconChainProofs.WithdrawalProof memory wrongProofs = _getWithdrawalProof();
            wrongProofs.historicalSummaryIndex = wrongHistoricalSummariesIndex;
            cheats.expectRevert(bytes("BeaconChainProofs.verifyWithdrawal: historicalSummaryIndex is too large"));
            relay.verifyWithdrawal(beaconStateRoot, withdrawalFields, wrongProofs);
        }
    }

    /// @notice This test is to ensure the full withdrawal flow works
    function testFullWithdrawalFlow() public returns (IEigenPod) {
        //this call is to ensure that validator 302913 has proven their withdrawalcreds
        // ./solidityProofGen  -newBalance=32000115173 "ValidatorFieldsProof" 302913 true "data/withdrawal_proof_goerli/goerli_block_header_6399998.json"  "data/withdrawal_proof_goerli/goerli_slot_6399998.json" "withdrawal_credential_proof_302913.json"
        setJSON("./src/test/test-data/withdrawal_credential_proof_302913.json");
        _testDeployAndVerifyNewEigenPod(podOwner, signature, depositDataRoot);
        IEigenPod newPod = eigenPodManager.getPod(podOwner);

        //./solidityProofGen "WithdrawalFieldsProof" 302913 146 8092 true false "data/withdrawal_proof_goerli/goerli_block_header_6399998.json" "data/withdrawal_proof_goerli/goerli_slot_6399998.json" "data/withdrawal_proof_goerli/goerli_slot_6397852.json" "data/withdrawal_proof_goerli/goerli_block_header_6397852.json" "data/withdrawal_proof_goerli/goerli_block_6397852.json" "fullWithdrawalProof_Latest.json" false
        // To get block header: curl -H "Accept: application/json" 'https://eigenlayer.spiceai.io/goerli/beacon/eth/v1/beacon/headers/6399000?api_key\="343035|f6ebfef661524745abb4f1fd908a76e8"' > block_header_6399000.json
        // To get block:  curl -H "Accept: application/json" 'https://eigenlayer.spiceai.io/goerli/beacon/eth/v2/beacon/blocks/6399000?api_key\="343035|f6ebfef661524745abb4f1fd908a76e8"' > block_6399000.json
        setJSON("./src/test/test-data/fullWithdrawalProof_Latest.json");
        return _proveWithdrawalForPod(newPod);
    }

    /**
     * @notice this test is to ensure that a full withdrawal can be made once a validator has processed their first full withrawal
     * This is specifically for the case where a validator has redeposited into their exited validator and needs to prove another withdrawal
     * to get their funds out
     */
    function testWithdrawAfterFullWithdrawal() external {
        IEigenPod pod = testFullWithdrawalFlow();

        // ./solidityProofGen "WithdrawalFieldsProof" 302913 146 8092 true false "data/withdrawal_proof_goerli/goerli_block_header_6399998.json" "data/withdrawal_proof_goerli/goerli_slot_6399998.json" "data/withdrawal_proof_goerli/goerli_slot_6397852.json" "data/withdrawal_proof_goerli/goerli_block_header_6397852.json" "data/withdrawal_proof_goerli/goerli_block_6397852.json" "fullWithdrawalProof_Latest_1SlotAdvanced.json" true
        setJSON("./src/test/test-data/fullWithdrawalProof_Latest_1SlotAdvanced.json");
        BeaconChainOracleMock(address(beaconChainOracle)).setOracleBlockRootAtTimestamp(getLatestBlockRoot());

        withdrawalFields = getWithdrawalFields();
        uint64 withdrawalAmountGwei = Endian.fromLittleEndianUint64(
            withdrawalFields[BeaconChainProofs.WITHDRAWAL_VALIDATOR_AMOUNT_INDEX]
        );
        uint64 leftOverBalanceWEI = uint64(
            withdrawalAmountGwei - (pod.MAX_RESTAKED_BALANCE_GWEI_PER_VALIDATOR())
        ) * uint64(GWEI_TO_WEI);
        cheats.deal(address(pod), leftOverBalanceWEI);
        {
            BeaconChainProofs.WithdrawalProof[] memory withdrawalProofsArray = new BeaconChainProofs.WithdrawalProof[](
                1
            );
            withdrawalProofsArray[0] = _getWithdrawalProof();
            bytes[] memory validatorFieldsProofArray = new bytes[](1);
            validatorFieldsProofArray[0] = abi.encodePacked(getValidatorProof());
            bytes32[][] memory validatorFieldsArray = new bytes32[][](1);
            validatorFieldsArray[0] = getValidatorFields();
            bytes32[][] memory withdrawalFieldsArray = new bytes32[][](1);
            withdrawalFieldsArray[0] = withdrawalFields;

            BeaconChainProofs.StateRootProof memory stateRootProofStruct = _getStateRootProof();

            pod.verifyAndProcessWithdrawals(
                0,
                stateRootProofStruct,
                withdrawalProofsArray,
                validatorFieldsProofArray,
                validatorFieldsArray,
                withdrawalFieldsArray
            );
        }
    }

    function testProvingFullWithdrawalForTheSameSlotFails() external {
        IEigenPod pod = testFullWithdrawalFlow();

        {
            BeaconChainProofs.WithdrawalProof[] memory withdrawalProofsArray = new BeaconChainProofs.WithdrawalProof[](
                1
            );
            withdrawalProofsArray[0] = _getWithdrawalProof();
            bytes[] memory validatorFieldsProofArray = new bytes[](1);
            validatorFieldsProofArray[0] = abi.encodePacked(getValidatorProof());
            bytes32[][] memory validatorFieldsArray = new bytes32[][](1);
            validatorFieldsArray[0] = getValidatorFields();
            bytes32[][] memory withdrawalFieldsArray = new bytes32[][](1);
            withdrawalFieldsArray[0] = withdrawalFields;

            BeaconChainProofs.StateRootProof memory stateRootProofStruct = _getStateRootProof();

            cheats.expectRevert(
                bytes("EigenPod._verifyAndProcessWithdrawal: withdrawal has already been proven for this timestamp")
            );
            pod.verifyAndProcessWithdrawals(
                0,
                stateRootProofStruct,
                withdrawalProofsArray,
                validatorFieldsProofArray,
                validatorFieldsArray,
                withdrawalFieldsArray
            );
        }
    }

    /// @notice This test is to ensure that the partial withdrawal flow works correctly
    function testPartialWithdrawalFlow() public returns (IEigenPod) {
        //this call is to ensure that validator 61068 has proven their withdrawalcreds
        // ./solidityProofGen  -newBalance=32000115173 "ValidatorFieldsProof" 302913 true "data/withdrawal_proof_goerli/goerli_block_header_6399998.json"  "data/withdrawal_proof_goerli/goerli_slot_6399998.json" "withdrawal_credential_proof_302913.json"
        setJSON("./src/test/test-data/withdrawal_credential_proof_302913.json");
        _testDeployAndVerifyNewEigenPod(podOwner, signature, depositDataRoot);
        IEigenPod newPod = eigenPodManager.getPod(podOwner);

        //generate partialWithdrawalProofs.json with:
        // ./solidityProofGen "WithdrawalFieldsProof" 302913 146 8092 true true "data/withdrawal_proof_goerli/goerli_block_header_6399998.json" "data/withdrawal_proof_goerli/goerli_slot_6399998.json" "data/withdrawal_proof_goerli/goerli_slot_6397852.json" "data/withdrawal_proof_goerli/goerli_block_header_6397852.json" "data/withdrawal_proof_goerli/goerli_block_6397852.json" "partialWithdrawalProof_Latest.json" false
        setJSON("./src/test/test-data/partialWithdrawalProof_Latest.json");
        withdrawalFields = getWithdrawalFields();
        validatorFields = getValidatorFields();
        BeaconChainProofs.WithdrawalProof memory withdrawalProofs = _getWithdrawalProof();
        bytes memory validatorFieldsProof = abi.encodePacked(getValidatorProof());

        BeaconChainOracleMock(address(beaconChainOracle)).setOracleBlockRootAtTimestamp(getLatestBlockRoot());
        uint64 withdrawalAmountGwei = Endian.fromLittleEndianUint64(
            withdrawalFields[BeaconChainProofs.WITHDRAWAL_VALIDATOR_AMOUNT_INDEX]
        );
        uint40 validatorIndex = uint40(
            Endian.fromLittleEndianUint64(withdrawalFields[BeaconChainProofs.WITHDRAWAL_VALIDATOR_INDEX_INDEX])
        );

        cheats.deal(address(newPod), stakeAmount);
        {
            BeaconChainProofs.WithdrawalProof[] memory withdrawalProofsArray = new BeaconChainProofs.WithdrawalProof[](
                1
            );
            withdrawalProofsArray[0] = withdrawalProofs;
            bytes[] memory validatorFieldsProofArray = new bytes[](1);
            validatorFieldsProofArray[0] = validatorFieldsProof;
            bytes32[][] memory validatorFieldsArray = new bytes32[][](1);
            validatorFieldsArray[0] = validatorFields;
            bytes32[][] memory withdrawalFieldsArray = new bytes32[][](1);
            withdrawalFieldsArray[0] = withdrawalFields;

            uint256 delayedWithdrawalRouterContractBalanceBefore = address(delayedWithdrawalRouter).balance;

            BeaconChainProofs.StateRootProof memory stateRootProofStruct = _getStateRootProof();

            //cheats.expectEmit(true, true, true, true, address(newPod));
            emit PartialWithdrawalRedeemed(
                validatorIndex,
                _computeTimestampAtSlot(Endian.fromLittleEndianUint64(withdrawalProofs.slotRoot)),
                podOwner,
                withdrawalAmountGwei
            );
            newPod.verifyAndProcessWithdrawals(
                0,
                stateRootProofStruct,
                withdrawalProofsArray,
                validatorFieldsProofArray,
                validatorFieldsArray,
                withdrawalFieldsArray
            );
            require(
                newPod.provenWithdrawal(
                    validatorFields[0],
                    _computeTimestampAtSlot(Endian.fromLittleEndianUint64(withdrawalProofs.slotRoot))
                ),
                "provenPartialWithdrawal should be true"
            );
            withdrawalAmountGwei = uint64(withdrawalAmountGwei * GWEI_TO_WEI);
            require(
                address(delayedWithdrawalRouter).balance - delayedWithdrawalRouterContractBalanceBefore ==
                    withdrawalAmountGwei,
                "pod delayed withdrawal balance hasn't been updated correctly"
            );
        }

        cheats.roll(block.number + WITHDRAWAL_DELAY_BLOCKS + 1);
        uint256 podOwnerBalanceBefore = address(podOwner).balance;
        delayedWithdrawalRouter.claimDelayedWithdrawals(podOwner, 1);
        require(
            address(podOwner).balance - podOwnerBalanceBefore == withdrawalAmountGwei,
            "Pod owner balance hasn't been updated correctly"
        );
        return newPod;
    }

    /// @notice verifies that multiple partial withdrawals can be made before a full withdrawal
    function testProvingMultiplePartialWithdrawalsForSameSlot() public /*uint256 numPartialWithdrawals*/ {
        IEigenPod newPod = testPartialWithdrawalFlow();

        BeaconChainProofs.WithdrawalProof memory withdrawalProofs = _getWithdrawalProof();
        bytes memory validatorFieldsProof = abi.encodePacked(getValidatorProof());
        withdrawalFields = getWithdrawalFields();
        validatorFields = getValidatorFields();

        BeaconChainProofs.WithdrawalProof[] memory withdrawalProofsArray = new BeaconChainProofs.WithdrawalProof[](1);
        withdrawalProofsArray[0] = withdrawalProofs;
        bytes[] memory validatorFieldsProofArray = new bytes[](1);
        validatorFieldsProofArray[0] = validatorFieldsProof;
        bytes32[][] memory validatorFieldsArray = new bytes32[][](1);
        validatorFieldsArray[0] = validatorFields;
        bytes32[][] memory withdrawalFieldsArray = new bytes32[][](1);
        withdrawalFieldsArray[0] = withdrawalFields;

        BeaconChainProofs.StateRootProof memory stateRootProofStruct = _getStateRootProof();

        cheats.expectRevert(
            bytes("EigenPod._verifyAndProcessWithdrawal: withdrawal has already been proven for this timestamp")
        );
        newPod.verifyAndProcessWithdrawals(
            0,
            stateRootProofStruct,
            withdrawalProofsArray,
            validatorFieldsProofArray,
            validatorFieldsArray,
            withdrawalFieldsArray
        );
    }

    /// @notice verifies that multiple full withdrawals for a single validator fail
    function testDoubleFullWithdrawal() public returns (IEigenPod newPod) {
        newPod = testFullWithdrawalFlow();
        uint64 withdrawalAmountGwei = Endian.fromLittleEndianUint64(
            withdrawalFields[BeaconChainProofs.WITHDRAWAL_VALIDATOR_AMOUNT_INDEX]
        );
        uint64 leftOverBalanceWEI = uint64(withdrawalAmountGwei - newPod.MAX_RESTAKED_BALANCE_GWEI_PER_VALIDATOR()) *
            uint64(GWEI_TO_WEI);
        cheats.deal(address(newPod), leftOverBalanceWEI);

        BeaconChainProofs.WithdrawalProof memory withdrawalProofs = _getWithdrawalProof();
        bytes memory validatorFieldsProof = abi.encodePacked(getValidatorProof());
        withdrawalFields = getWithdrawalFields();
        validatorFields = getValidatorFields();

        BeaconChainProofs.WithdrawalProof[] memory withdrawalProofsArray = new BeaconChainProofs.WithdrawalProof[](1);
        withdrawalProofsArray[0] = withdrawalProofs;
        bytes[] memory validatorFieldsProofArray = new bytes[](1);
        validatorFieldsProofArray[0] = validatorFieldsProof;
        bytes32[][] memory validatorFieldsArray = new bytes32[][](1);
        validatorFieldsArray[0] = validatorFields;
        bytes32[][] memory withdrawalFieldsArray = new bytes32[][](1);
        withdrawalFieldsArray[0] = withdrawalFields;

        BeaconChainProofs.StateRootProof memory stateRootProofStruct = _getStateRootProof();

        cheats.expectRevert(
            bytes("EigenPod._verifyAndProcessWithdrawal: withdrawal has already been proven for this timestamp")
        );
        newPod.verifyAndProcessWithdrawals(
            0,
            stateRootProofStruct,
            withdrawalProofsArray,
            validatorFieldsProofArray,
            validatorFieldsArray,
            withdrawalFieldsArray
        );

        return newPod;
    }

    function testDeployAndVerifyNewEigenPod() public returns (IEigenPod) {
        // ./solidityProofGen  -newBalance=32000115173 "ValidatorFieldsProof" 302913 true "data/withdrawal_proof_goerli/goerli_block_header_6399998.json"  "data/withdrawal_proof_goerli/goerli_slot_6399998.json" "withdrawal_credential_proof_302913.json"
        setJSON("./src/test/test-data/withdrawal_credential_proof_302913.json");
        return _testDeployAndVerifyNewEigenPod(podOwner, signature, depositDataRoot);
    }

    // //test freezing operator after a beacon chain slashing event
    function testUpdateSlashedBeaconBalance() public {
        //make initial deposit
        // ./solidityProofGen "BalanceUpdateProof" 302913 false 0 "data/withdrawal_proof_goerli/goerli_block_header_6399998.json"  "data/withdrawal_proof_goerli/goerli_slot_6399998.json" "balanceUpdateProof_notOverCommitted_302913.json"
        setJSON("./src/test/test-data/balanceUpdateProof_notOverCommitted_302913.json");
        _testDeployAndVerifyNewEigenPod(podOwner, signature, depositDataRoot);
        IEigenPod newPod = eigenPodManager.getPod(podOwner);

        cheats.warp(GOERLI_GENESIS_TIME);
        // ./solidityProofGen "BalanceUpdateProof" 302913 true 0 "data/withdrawal_proof_goerli/goerli_block_header_6399998.json"  "data/withdrawal_proof_goerli/goerli_slot_6399998.json" "balanceUpdateProof_overCommitted_302913.json"
        setJSON("./src/test/test-data/balanceUpdateProof_overCommitted_302913.json");
        _proveOverCommittedStake(newPod);

        uint64 newValidatorBalance = BeaconChainProofs.getBalanceAtIndex(getBalanceRoot(), uint40(getValidatorIndex()));
        int256 beaconChainETHShares = eigenPodManager.podOwnerShares(podOwner);

        emit log_named_int("beaconChainETHShares", beaconChainETHShares);
        emit log_named_uint("MAX_RESTAKED_BALANCE_GWEI_PER_VALIDATOR * GWEI_TO_WEI", MAX_RESTAKED_BALANCE_GWEI_PER_VALIDATOR * GWEI_TO_WEI);

        require(
            beaconChainETHShares == int256((MAX_RESTAKED_BALANCE_GWEI_PER_VALIDATOR) * GWEI_TO_WEI),
            "eigenPodManager shares not updated correctly"
        );
    }

    //test deploying an eigen pod with mismatched withdrawal credentials between the proof and the actual pod's address
    function testDeployNewEigenPodWithWrongWithdrawalCreds(address wrongWithdrawalAddress) public {
        // ./solidityProofGen  -newBalance=32000115173 "ValidatorFieldsProof" 302913 true "data/withdrawal_proof_goerli/goerli_block_header_6399998.json"  "data/withdrawal_proof_goerli/goerli_slot_6399998.json" "withdrawal_credential_proof_302913.json"
        setJSON("./src/test/test-data/withdrawal_credential_proof_302913.json");
        cheats.startPrank(podOwner);
        eigenPodManager.stake{value: stakeAmount}(pubkey, signature, depositDataRoot);
        cheats.stopPrank();

        IEigenPod newPod;
        newPod = eigenPodManager.getPod(podOwner);
        // make sure that wrongWithdrawalAddress is not set to actual pod address
        cheats.assume(wrongWithdrawalAddress != address(newPod));

        validatorFields = getValidatorFields();
        validatorFields[1] = abi.encodePacked(bytes1(uint8(1)), bytes11(0), wrongWithdrawalAddress).toBytes32(0);
        uint64 timestamp = 0;

        bytes32[][] memory validatorFieldsArray = new bytes32[][](1);
        validatorFieldsArray[0] = validatorFields;
        bytes[] memory proofsArray = new bytes[](1);
        proofsArray[0] = abi.encodePacked(getWithdrawalCredentialProof());
        uint40[] memory validatorIndices = new uint40[](1);
        validatorIndices[0] = uint40(validatorIndex0);

        cheats.startPrank(podOwner);
        cheats.warp(timestamp);
        if (!newPod.hasRestaked()) {
            newPod.activateRestaking();
        }
        // set oracle block root
        _setOracleBlockRoot();

        BeaconChainProofs.StateRootProof memory stateRootProofStruct = _getStateRootProof();

        cheats.warp(timestamp += 1);
        cheats.expectRevert(bytes("EigenPod.verifyCorrectWithdrawalCredentials: Proof is not for this EigenPod"));
        newPod.verifyWithdrawalCredentials(
            timestamp,
            stateRootProofStruct,
            validatorIndices,
            proofsArray,
            validatorFieldsArray
        );
        cheats.stopPrank();
    }
    //ensures that a validator proving WC after they have exited the beacon chain is allowed to
    //prove their WC and process a withdrawal
    function testProveWithdrawalCredentialsAfterValidatorExit() public {
        // ./solidityProofGen  -newBalance=0 "ValidatorFieldsProof" 302913 true "data/withdrawal_proof_goerli/goerli_block_header_6399998.json"  "data/withdrawal_proof_goerli/goerli_slot_6399998.json" "withdrawal_credential_proof_302913_exited.json"
        setJSON("./src/test/test-data/withdrawal_credential_proof_302913_exited.json");
        IEigenPod newPod = _testDeployAndVerifyNewEigenPod(podOwner, signature, depositDataRoot);
        //./solidityProofGen "WithdrawalFieldsProof" 302913 146 8092 true false "data/withdrawal_proof_goerli/goerli_block_header_6399998.json" "data/withdrawal_proof_goerli/goerli_slot_6399998.json" "data/withdrawal_proof_goerli/goerli_slot_6397852.json" "data/withdrawal_proof_goerli/goerli_block_header_6397852.json" "data/withdrawal_proof_goerli/goerli_block_6397852.json" "fullWithdrawalProof_Latest.json" false
        // To get block header: curl -H "Accept: application/json" 'https://eigenlayer.spiceai.io/goerli/beacon/eth/v1/beacon/headers/6399000?api_key\="343035|f6ebfef661524745abb4f1fd908a76e8"' > block_header_6399000.json
        // To get block:  curl -H "Accept: application/json" 'https://eigenlayer.spiceai.io/goerli/beacon/eth/v2/beacon/blocks/6399000?api_key\="343035|f6ebfef661524745abb4f1fd908a76e8"' > block_6399000.json
        setJSON("./src/test/test-data/fullWithdrawalProof_Latest.json");
        _proveWithdrawalForPod(newPod);
    }

    function testVerifyWithdrawalCredsFromNonPodOwnerAddress(address nonPodOwnerAddress) public {
        // nonPodOwnerAddress must be different from podOwner
        cheats.assume(nonPodOwnerAddress != podOwner);
        // ./solidityProofGen  -newBalance=32000115173 "ValidatorFieldsProof" 302913 true "data/withdrawal_proof_goerli/goerli_block_header_6399998.json"  "data/withdrawal_proof_goerli/goerli_slot_6399998.json" "withdrawal_credential_proof_302913.json"
        setJSON("./src/test/test-data/withdrawal_credential_proof_302913.json");
        cheats.startPrank(podOwner);
        eigenPodManager.stake{value: stakeAmount}(pubkey, signature, depositDataRoot);
        cheats.stopPrank();

        IEigenPod newPod = eigenPodManager.getPod(podOwner);

        uint64 timestamp = 1;

        bytes32[][] memory validatorFieldsArray = new bytes32[][](1);
        validatorFieldsArray[0] = getValidatorFields();
        bytes[] memory proofsArray = new bytes[](1);
        proofsArray[0] = abi.encodePacked(getWithdrawalCredentialProof());
        uint40[] memory validatorIndices = new uint40[](1);
        validatorIndices[0] = uint40(validatorIndex0);

        BeaconChainProofs.StateRootProof memory stateRootProofStruct = _getStateRootProof();

        cheats.startPrank(nonPodOwnerAddress);
        cheats.expectRevert(bytes("EigenPod.onlyEigenPodOwner: not podOwner"));
        newPod.verifyWithdrawalCredentials(
            timestamp,
            stateRootProofStruct,
            validatorIndices,
            proofsArray,
            validatorFieldsArray
        );
        cheats.stopPrank();
    }

    //test that when withdrawal credentials are verified more than once, it reverts
    function testDeployNewEigenPodWithActiveValidator() public {
        // ./solidityProofGen  -newBalance=32000115173 "ValidatorFieldsProof" 302913 true "data/withdrawal_proof_goerli/goerli_block_header_6399998.json"  "data/withdrawal_proof_goerli/goerli_slot_6399998.json" "withdrawal_credential_proof_302913.json"
        setJSON("./src/test/test-data/withdrawal_credential_proof_302913.json");
        IEigenPod pod = _testDeployAndVerifyNewEigenPod(podOwner, signature, depositDataRoot);

        uint64 timestamp = 1;

        bytes32[][] memory validatorFieldsArray = new bytes32[][](1);
        validatorFieldsArray[0] = getValidatorFields();
        bytes[] memory proofsArray = new bytes[](1);
        proofsArray[0] = abi.encodePacked(getWithdrawalCredentialProof());

        uint40[] memory validatorIndices = new uint40[](1);
        validatorIndices[0] = uint40(getValidatorIndex());

        BeaconChainProofs.StateRootProof memory stateRootProofStruct = _getStateRootProof();

        cheats.startPrank(podOwner);
        cheats.expectRevert(
            bytes(
                "EigenPod.verifyCorrectWithdrawalCredentials: Validator must be inactive to prove withdrawal credentials"
            )
        );
        pod.verifyWithdrawalCredentials(
            timestamp,
            stateRootProofStruct,
            validatorIndices,
            proofsArray,
            validatorFieldsArray
        );
        cheats.stopPrank();
    }

    // // 3. Single withdrawal credential
    // // Test: Owner proves an withdrawal credential.
    // //                     validator status should be marked as ACTIVE

    function testProveSingleWithdrawalCredential() public {
        // ./solidityProofGen  -newBalance=32000115173 "ValidatorFieldsProof" 302913 true "data/withdrawal_proof_goerli/goerli_block_header_6399998.json"  "data/withdrawal_proof_goerli/goerli_slot_6399998.json" "withdrawal_credential_proof_302913.json"
        setJSON("./src/test/test-data/withdrawal_credential_proof_302913.json");
        IEigenPod pod = _testDeployAndVerifyNewEigenPod(podOwner, signature, depositDataRoot);
        bytes32 validatorPubkeyHash = getValidatorPubkeyHash();

        assertTrue(
            pod.validatorStatus(validatorPubkeyHash) == IEigenPod.VALIDATOR_STATUS.ACTIVE,
            "wrong validator status"
        );
    }

    // // 5. Prove overcommitted balance
    // // Setup: Run (3).
    // // Test: Watcher proves an overcommitted balance for validator from (3).
    // //                     validator status should be marked as OVERCOMMITTED

    function testProveOverCommittedBalance() public {
        // ./solidityProofGen "BalanceUpdateProof" 302913 false 0 "data/withdrawal_proof_goerli/goerli_block_header_6399998.json"  "data/withdrawal_proof_goerli/goerli_slot_6399998.json" "balanceUpdateProof_notOverCommitted_302913.json"
        setJSON("./src/test/test-data/balanceUpdateProof_notOverCommitted_302913.json");
        IEigenPod newPod = _testDeployAndVerifyNewEigenPod(podOwner, signature, depositDataRoot);
        // get beaconChainETH shares
        int256 beaconChainETHBefore = eigenPodManager.podOwnerShares(podOwner);

        bytes32 validatorPubkeyHash = getValidatorPubkeyHash();
        uint256 validatorRestakedBalanceBefore = newPod
            .validatorPubkeyHashToInfo(validatorPubkeyHash)
            .restakedBalanceGwei;

        // ./solidityProofGen "BalanceUpdateProof" 302913 true 0 "data/withdrawal_proof_goerli/goerli_block_header_6399998.json"  "data/withdrawal_proof_goerli/goerli_slot_6399998.json" "balanceUpdateProof_overCommitted_302913.json"
        setJSON("./src/test/test-data/balanceUpdateProof_overCommitted_302913.json");
        // prove overcommitted balance
        cheats.warp(GOERLI_GENESIS_TIME);
        _proveOverCommittedStake(newPod);

        uint256 validatorRestakedBalanceAfter = newPod
            .validatorPubkeyHashToInfo(validatorPubkeyHash)
            .restakedBalanceGwei;

        uint64 newValidatorBalance = BeaconChainProofs.getBalanceAtIndex(getBalanceRoot(), uint40(getValidatorIndex()));
        int256 shareDiff = beaconChainETHBefore - eigenPodManager.podOwnerShares(podOwner);
        assertTrue(
            eigenPodManager.podOwnerShares(podOwner) ==
                int256((MAX_RESTAKED_BALANCE_GWEI_PER_VALIDATOR) * GWEI_TO_WEI),
            "hysterisis not working"
        );
        assertTrue(
            beaconChainETHBefore - eigenPodManager.podOwnerShares(podOwner) == shareDiff,
            "BeaconChainETHShares not updated"
        );
        assertTrue(
            int256(validatorRestakedBalanceBefore) - int256(validatorRestakedBalanceAfter) ==
                shareDiff / int256(GWEI_TO_WEI),
            "validator restaked balance not updated"
        );
    }

    function testVerifyUndercommittedBalance() public {
        // ./solidityProofGen "BalanceUpdateProof" 302913 false 0 "data/withdrawal_proof_goerli/goerli_block_header_6399998.json"  "data/withdrawal_proof_goerli/goerli_slot_6399998.json" "balanceUpdateProof_notOverCommitted_302913.json"
        setJSON("./src/test/test-data/balanceUpdateProof_notOverCommitted_302913.json");
        IEigenPod newPod = _testDeployAndVerifyNewEigenPod(podOwner, signature, depositDataRoot);
        // get beaconChainETH shares
        int256 beaconChainETHBefore = eigenPodManager.podOwnerShares(podOwner);
        bytes32 validatorPubkeyHash = getValidatorPubkeyHash();
        uint256 validatorRestakedBalanceBefore = newPod
            .validatorPubkeyHashToInfo(validatorPubkeyHash)
            .restakedBalanceGwei;

        // ./solidityProofGen "BalanceUpdateProof" 302913 true 0 "data/withdrawal_proof_goerli/goerli_block_header_6399998.json"  "data/withdrawal_proof_goerli/goerli_slot_6399998.json" "balanceUpdateProof_overCommitted_302913.json"
        setJSON("./src/test/test-data/balanceUpdateProof_overCommitted_302913.json");
        // prove overcommitted balance
        cheats.warp(GOERLI_GENESIS_TIME);
        _proveOverCommittedStake(newPod);

        cheats.warp(block.timestamp + 1);
        // ./solidityProofGen "BalanceUpdateProof" 302913 false 100 "data/withdrawal_proof_goerli/goerli_slot_6399999.json"  "data/withdrawal_proof_goerli/goerli_slot_6399998.json" "balanceUpdateProof_notOverCommitted_302913_incrementedBlockBy100.json"
        setJSON("./src/test/test-data/balanceUpdateProof_notOverCommitted_302913_incrementedBlockBy100.json");
        _proveUnderCommittedStake(newPod);

        uint256 validatorRestakedBalanceAfter = newPod
            .validatorPubkeyHashToInfo(validatorPubkeyHash)
            .restakedBalanceGwei;

        uint64 newValidatorBalance = BeaconChainProofs.getBalanceAtIndex(getBalanceRoot(), uint40(getValidatorIndex()));
        int256 shareDiff = beaconChainETHBefore - eigenPodManager.podOwnerShares(podOwner);

        assertTrue(
            eigenPodManager.podOwnerShares(podOwner) ==
                int256((MAX_RESTAKED_BALANCE_GWEI_PER_VALIDATOR) * GWEI_TO_WEI),
            "hysterisis not working"
        );
        assertTrue(
            beaconChainETHBefore - eigenPodManager.podOwnerShares(podOwner) == shareDiff,
            "BeaconChainETHShares not updated"
        );
        assertTrue(
            int256(uint256(validatorRestakedBalanceBefore)) - int256(uint256(validatorRestakedBalanceAfter)) ==
                shareDiff / int256(GWEI_TO_WEI),
            "validator restaked balance not updated"
        );
    }

    function testTooSoonBalanceUpdate(uint64 oracleTimestamp, uint64 mostRecentBalanceUpdateTimestamp) external {
        cheats.assume(oracleTimestamp < mostRecentBalanceUpdateTimestamp);
        _deployInternalFunctionTester();

        setJSON("./src/test/test-data/balanceUpdateProof_notOverCommitted_302913.json");
        validatorFields = getValidatorFields();

        uint40[] memory validatorIndices = new uint40[](1);
        validatorIndices[0] = uint40(getValidatorIndex());
        BeaconChainProofs.BalanceUpdateProof memory proof = _getBalanceUpdateProof();

        bytes32 newBeaconStateRoot = getBeaconStateRoot();
        emit log_named_bytes32("newBeaconStateRoot", newBeaconStateRoot);
        BeaconChainOracleMock(address(beaconChainOracle)).setOracleBlockRootAtTimestamp(newBeaconStateRoot);

        cheats.expectRevert(
            bytes("EigenPod.verifyBalanceUpdate: Validators balance has already been updated for this timestamp")
        );
        podInternalFunctionTester.verifyBalanceUpdate(
            oracleTimestamp,
            0,
            bytes32(0),
            proof,
            validatorFields,
            mostRecentBalanceUpdateTimestamp
        );
    }

    function testDeployingEigenPodRevertsWhenPaused() external {
        // pause the contract
        cheats.startPrank(pauser);
        eigenPodManager.pause(2 ** PAUSED_NEW_EIGENPODS);
        cheats.stopPrank();

        cheats.startPrank(podOwner);
        cheats.expectRevert(bytes("Pausable: index is paused"));
        eigenPodManager.stake{value: stakeAmount}(pubkey, signature, depositDataRoot);
        cheats.stopPrank();
    }

    function testCreatePodWhenPaused() external {
        // pause the contract
        cheats.startPrank(pauser);
        eigenPodManager.pause(2 ** PAUSED_NEW_EIGENPODS);
        cheats.stopPrank();

        cheats.startPrank(podOwner);
        cheats.expectRevert(bytes("Pausable: index is paused"));
        eigenPodManager.createPod();
        cheats.stopPrank();
    }

    function testCreatePodIfItReturnsPodAddress() external {
        cheats.startPrank(podOwner);
        address podAddress = eigenPodManager.createPod();
        cheats.stopPrank();
        IEigenPod pod = eigenPodManager.getPod(podOwner);
        require(podAddress == address(pod), "invalid pod address");
    }

    function testStakeOnEigenPodFromNonPodManagerAddress(address nonPodManager) external fuzzedAddress(nonPodManager) {
        cheats.assume(nonPodManager != address(eigenPodManager));

        cheats.startPrank(podOwner);
        eigenPodManager.stake{value: stakeAmount}(pubkey, signature, depositDataRoot);
        cheats.stopPrank();
        IEigenPod newPod = eigenPodManager.getPod(podOwner);

        cheats.deal(nonPodManager, stakeAmount);

        cheats.startPrank(nonPodManager);
        cheats.expectRevert(bytes("EigenPod.onlyEigenPodManager: not eigenPodManager"));
        newPod.stake{value: stakeAmount}(pubkey, signature, depositDataRoot);
        cheats.stopPrank();
    }

    function testCallWithdrawBeforeRestakingFromNonOwner(address nonPodOwner) external fuzzedAddress(nonPodOwner) {
        cheats.assume(nonPodOwner != podOwner);
        testStaking();
        IEigenPod pod = eigenPodManager.getPod(podOwner);

        // this is testing if pods deployed before M2 that do not have hasRestaked initialized to true, will revert
        cheats.store(address(pod), bytes32(uint256(52)), bytes32(0));
        require(pod.hasRestaked() == false, "Pod should not be restaked");

        //simulate a withdrawal
        cheats.startPrank(nonPodOwner);
        cheats.expectRevert(bytes("EigenPod.onlyEigenPodOwner: not podOwner"));
        pod.withdrawBeforeRestaking();
    }

    /* test deprecated since this is checked on the EigenPodManager level, rather than the EigenPod level
    TODO: @Sidu28 - check whether we have adequate coverage of the correct function
    function testWithdrawRestakedBeaconChainETHRevertsWhenPaused() external {
        // pause the contract
        cheats.startPrank(pauser);
        eigenPodManager.pause(2 ** PAUSED_WITHDRAW_RESTAKED_ETH);
        cheats.stopPrank();

        address recipient = address(this);
        uint256 amount = 1e18;
        IEigenPod eigenPod = eigenPodManager.getPod(podOwner);
        cheats.startPrank(address(eigenPodManager));
        cheats.expectRevert(bytes("Pausable: index is paused"));
        eigenPod.withdrawRestakedBeaconChainETH(recipient, amount);
        cheats.stopPrank();
    }
    */

    function testVerifyCorrectWithdrawalCredentialsRevertsWhenPaused() external {
        // ./solidityProofGen  -newBalance=32000115173 "ValidatorFieldsProof" 302913 true "data/withdrawal_proof_goerli/goerli_block_header_6399998.json"  "data/withdrawal_proof_goerli/goerli_slot_6399998.json" "withdrawal_credential_proof_302913.json"
        setJSON("./src/test/test-data/withdrawal_credential_proof_302913.json");
        bytes32 newBeaconStateRoot = getBeaconStateRoot();
        BeaconChainOracleMock(address(beaconChainOracle)).setOracleBlockRootAtTimestamp(newBeaconStateRoot);

        IEigenPod newPod = eigenPodManager.getPod(podOwner);

        cheats.startPrank(podOwner);
        cheats.expectEmit(true, true, true, true, address(newPod));
        emit EigenPodStaked(pubkey);
        eigenPodManager.stake{value: stakeAmount}(pubkey, signature, depositDataRoot);
        cheats.stopPrank();
        uint64 timestamp = 1;

        // pause the contract
        cheats.startPrank(pauser);
        eigenPodManager.pause(2 ** PAUSED_EIGENPODS_VERIFY_CREDENTIALS);
        cheats.stopPrank();

        bytes32[][] memory validatorFieldsArray = new bytes32[][](1);
        validatorFieldsArray[0] = getValidatorFields();

        bytes[] memory proofsArray = new bytes[](1);
        proofsArray[0] = abi.encodePacked(getWithdrawalCredentialProof());

        BeaconChainProofs.StateRootProof memory stateRootProofStruct = _getStateRootProof();

        uint40[] memory validatorIndices = new uint40[](1);
        validatorIndices[0] = uint40(getValidatorIndex());

        cheats.startPrank(podOwner);
        cheats.expectRevert(bytes("EigenPod.onlyWhenNotPaused: index is paused in EigenPodManager"));
        newPod.verifyWithdrawalCredentials(
            timestamp,
            stateRootProofStruct,
            validatorIndices,
            proofsArray,
            validatorFieldsArray
        );
        cheats.stopPrank();
    }

    function testVerifyOvercommittedStakeRevertsWhenPaused() external {
        // ./solidityProofGen "BalanceUpdateProof" 302913 false 0 "data/withdrawal_proof_goerli/goerli_block_header_6399998.json"  "data/withdrawal_proof_goerli/goerli_slot_6399998.json" "balanceUpdateProof_notOverCommitted_302913.json"
        setJSON("./src/test/test-data/balanceUpdateProof_notOverCommitted_302913.json");
        IEigenPod newPod = _testDeployAndVerifyNewEigenPod(podOwner, signature, depositDataRoot);

        // ./solidityProofGen "BalanceUpdateProof" 302913 true 0 "data/withdrawal_proof_goerli/goerli_block_header_6399998.json"  "data/withdrawal_proof_goerli/goerli_slot_6399998.json" "balanceUpdateProof_overCommitted_302913.json"
        setJSON("./src/test/test-data/balanceUpdateProof_overCommitted_302913.json");
        bytes32[][] memory validatorFieldsArray = new bytes32[][](1);
        validatorFieldsArray[0] = getValidatorFields();

        uint40[] memory validatorIndices = new uint40[](1);
        validatorIndices[0] = uint40(getValidatorIndex());

        BeaconChainProofs.BalanceUpdateProof[] memory proofs = new BeaconChainProofs.BalanceUpdateProof[](1);
        proofs[0] = _getBalanceUpdateProof();

        bytes32 newBeaconStateRoot = getBeaconStateRoot();
        BeaconChainOracleMock(address(beaconChainOracle)).setOracleBlockRootAtTimestamp(newBeaconStateRoot);
        BeaconChainProofs.StateRootProof memory stateRootProofStruct = _getStateRootProof();

        // pause the contract
        cheats.startPrank(pauser);
        eigenPodManager.pause(2 ** PAUSED_EIGENPODS_VERIFY_BALANCE_UPDATE);
        cheats.stopPrank();

        cheats.expectRevert(bytes("EigenPod.onlyWhenNotPaused: index is paused in EigenPodManager"));
        newPod.verifyBalanceUpdates(0, validatorIndices, stateRootProofStruct, proofs, validatorFieldsArray);
    }

    function testFullWithdrawalProofWithWrongWithdrawalFields(bytes32[] memory wrongWithdrawalFields) public {
        Relayer relay = new Relayer();
        uint256 WITHDRAWAL_FIELD_TREE_HEIGHT = 2;

        setJSON("./src/test/test-data/fullWithdrawalProof_Latest.json");
        BeaconChainProofs.WithdrawalProof memory proofs = _getWithdrawalProof();
        bytes32 beaconStateRoot = getBeaconStateRoot();
        cheats.assume(wrongWithdrawalFields.length != 2 ** WITHDRAWAL_FIELD_TREE_HEIGHT);
        validatorFields = getValidatorFields();

        cheats.expectRevert(bytes("BeaconChainProofs.verifyWithdrawal: withdrawalFields has incorrect length"));
        relay.verifyWithdrawal(beaconStateRoot, wrongWithdrawalFields, proofs);
    }

    function testCheckThatHasRestakedIsSetToTrue() public returns (IEigenPod) {
        testStaking();
        IEigenPod pod = eigenPodManager.getPod(podOwner);
        require(pod.hasRestaked() == true, "Pod should not be restaked");
        return pod;
    }

    function testActivateRestakingWithM2Pods() external {
        IEigenPod pod = testCheckThatHasRestakedIsSetToTrue();
        cheats.startPrank(podOwner);
        cheats.expectRevert(bytes("EigenPod.hasNeverRestaked: restaking is enabled"));
        pod.activateRestaking();
        cheats.stopPrank();
    }

    function testWithdrawBeforeRestakingWithM2Pods() external {
        IEigenPod pod = testCheckThatHasRestakedIsSetToTrue();
        cheats.startPrank(podOwner);
        cheats.expectRevert(bytes("EigenPod.hasNeverRestaked: restaking is enabled"));
        pod.withdrawBeforeRestaking();
        cheats.stopPrank();
    }

    function testAttemptedWithdrawalAfterVerifyingWithdrawalCredentials() public {
        testDeployAndVerifyNewEigenPod();
        IEigenPod pod = eigenPodManager.getPod(podOwner);
        cheats.startPrank(podOwner);
        cheats.expectRevert(bytes("EigenPod.hasNeverRestaked: restaking is enabled"));
        IEigenPod(pod).withdrawBeforeRestaking();
        cheats.stopPrank();
    }

    function testBalanceProofWithWrongTimestamp(uint64 timestamp) public {
        cheats.assume(timestamp > GOERLI_GENESIS_TIME);
        // ./solidityProofGen "BalanceUpdateProof" 302913 false 0 "data/withdrawal_proof_goerli/goerli_slot_6399999.json"  "data/withdrawal_proof_goerli/goerli_slot_6399998.json" "balanceUpdateProof_notOverCommitted_302913.json"
        setJSON("./src/test/test-data/balanceUpdateProof_notOverCommitted_302913.json");
        IEigenPod newPod = _testDeployAndVerifyNewEigenPod(podOwner, signature, depositDataRoot);

        // ./solidityProofGen "BalanceUpdateProof" 302913 true 0 "data/withdrawal_proof_goerli/goerli_slot_6399999.json"  "data/withdrawal_proof_goerli/goerli_slot_6399998.json" "balanceUpdateProof_overCommitted_302913.json"
        setJSON("./src/test/test-data/balanceUpdateProof_overCommitted_302913.json");
        // prove overcommitted balance
        cheats.warp(timestamp);
        _proveOverCommittedStake(newPod);

        bytes32[][] memory validatorFieldsArray = new bytes32[][](1);
        validatorFieldsArray[0] = getValidatorFields();

        uint40[] memory validatorIndices = new uint40[](1);
        validatorIndices[0] = uint40(getValidatorIndex());

        BeaconChainProofs.BalanceUpdateProof[] memory proofs = new BeaconChainProofs.BalanceUpdateProof[](1);
        proofs[0] = _getBalanceUpdateProof();

        bytes32 newLatestBlockRoot = getLatestBlockRoot();
        BeaconChainOracleMock(address(beaconChainOracle)).setOracleBlockRootAtTimestamp(newLatestBlockRoot);
        BeaconChainProofs.StateRootProof memory stateRootProofStruct = _getStateRootProof();

        cheats.expectRevert(
            bytes("EigenPod.verifyBalanceUpdate: Validators balance has already been updated for this timestamp")
        );
        newPod.verifyBalanceUpdates(
            uint64(block.timestamp - 1),
            validatorIndices,
            stateRootProofStruct,
            proofs,
            validatorFieldsArray
        );
    }

    function testProcessFullWithdrawalForLessThanMaxRestakedBalance(uint64 withdrawalAmount) public {
        _deployInternalFunctionTester();
        cheats.assume(withdrawalAmount > 0 && withdrawalAmount < MAX_RESTAKED_BALANCE_GWEI_PER_VALIDATOR);
        IEigenPod.ValidatorInfo memory validatorInfo = IEigenPod.ValidatorInfo({
            validatorIndex: 0,
            restakedBalanceGwei: 0,
            mostRecentBalanceUpdateTimestamp: 0,
            status: IEigenPod.VALIDATOR_STATUS.ACTIVE
        });
        uint64 balanceBefore = podInternalFunctionTester.withdrawableRestakedExecutionLayerGwei();
        podInternalFunctionTester.processFullWithdrawal(0, bytes32(0), 0, podOwner, withdrawalAmount, validatorInfo);
        require(
            podInternalFunctionTester.withdrawableRestakedExecutionLayerGwei() - balanceBefore == withdrawalAmount,
            "withdrawableRestakedExecutionLayerGwei hasn't been updated correctly"
        );
    }

    function testWithdrawBeforeRestakingAfterRestaking() public {
        // ./solidityProofGen  -newBalance=32000115173 "ValidatorFieldsProof" 302913 true "data/withdrawal_proof_goerli/goerli_block_header_6399998.json"  "data/withdrawal_proof_goerli/goerli_slot_6399998.json" "withdrawal_credential_proof_302913.json"
        setJSON("./src/test/test-data/withdrawal_credential_proof_302913.json");

        IEigenPod pod = _testDeployAndVerifyNewEigenPod(podOwner, signature, depositDataRoot);

        cheats.expectRevert(bytes("EigenPod.hasNeverRestaked: restaking is enabled"));
        cheats.startPrank(podOwner);
        pod.withdrawBeforeRestaking();
        cheats.stopPrank();
    }

    //post M2, all new pods deployed will have "hasRestaked = true".  THis tests that
    function testDeployedPodIsRestaked() public fuzzedAddress(podOwner) {
        cheats.startPrank(podOwner);
        eigenPodManager.createPod();
        cheats.stopPrank();

        IEigenPod pod = eigenPodManager.getPod(podOwner);
        require(pod.hasRestaked() == true, "Pod should be restaked");
    }

    function testTryToActivateRestakingAfterHasRestakedIsSet() public {
        cheats.startPrank(podOwner);
        eigenPodManager.createPod();
        cheats.stopPrank();

        IEigenPod pod = eigenPodManager.getPod(podOwner);
        require(pod.hasRestaked() == true, "Pod should be restaked");

        cheats.startPrank(podOwner);
        cheats.expectRevert(bytes("EigenPod.hasNeverRestaked: restaking is enabled"));
        pod.activateRestaking();
    }

    function testTryToWithdrawBeforeRestakingAfterHasRestakedIsSet() public {
        cheats.startPrank(podOwner);
        eigenPodManager.createPod();
        cheats.stopPrank();

        IEigenPod pod = eigenPodManager.getPod(podOwner);
        require(pod.hasRestaked() == true, "Pod should be restaked");

        cheats.startPrank(podOwner);
        cheats.expectRevert(bytes("EigenPod.hasNeverRestaked: restaking is enabled"));
        pod.withdrawBeforeRestaking();
    }

    function testMismatchedWithdrawalProofInputs(uint64 numValidators, uint64 numValidatorProofs) external {
        cheats.assume(numValidators < numValidatorProofs && numValidatorProofs < 5);

        setJSON("./src/test/test-data/withdrawal_credential_proof_302913.json");
        _testDeployAndVerifyNewEigenPod(podOwner, signature, depositDataRoot);
        IEigenPod newPod = eigenPodManager.getPod(podOwner);

        setJSON("./src/test/test-data/fullWithdrawalProof_Latest.json");
        bytes[] memory validatorFieldsProofArray = new bytes[](numValidatorProofs);
        for (uint256 index = 0; index < numValidators; index++) {
            validatorFieldsProofArray[index] = abi.encodePacked(getValidatorProof());
        }
        bytes32[][] memory validatorFieldsArray = new bytes32[][](numValidators);
        for (uint256 index = 0; index < validatorFieldsArray.length; index++) {
            validatorFieldsArray[index] = getValidatorFields();
        }

        BeaconChainProofs.StateRootProof memory stateRootProofStruct = _getStateRootProof();
        BeaconChainProofs.WithdrawalProof[] memory withdrawalProofsArray = new BeaconChainProofs.WithdrawalProof[](1);
        withdrawalProofsArray[0] = _getWithdrawalProof();
        bytes32[][] memory withdrawalFieldsArray = new bytes32[][](1);
        withdrawalFieldsArray[0] = withdrawalFields;

        cheats.expectRevert(bytes("EigenPod.verifyAndProcessWithdrawals: inputs must be same length"));
        newPod.verifyAndProcessWithdrawals(
            0,
            stateRootProofStruct,
            withdrawalProofsArray,
            validatorFieldsProofArray,
            validatorFieldsArray,
            withdrawalFieldsArray
        );
    }

    function testProveWithdrawalFromBeforeLastWithdrawBeforeRestaking() external {
        setJSON("./src/test/test-data/withdrawal_credential_proof_302913.json");
        _testDeployAndVerifyNewEigenPod(podOwner, signature, depositDataRoot);
        IEigenPod pod = eigenPodManager.getPod(podOwner);

        cheats.store(address(pod), bytes32(uint256(52)), bytes32(uint256(1)));
        require(pod.hasRestaked() != true, "Pod should not be restaked");

        setJSON("./src/test/test-data/fullWithdrawalProof_Latest.json");
        BeaconChainOracleMock(address(beaconChainOracle)).setOracleBlockRootAtTimestamp(getLatestBlockRoot());

        BeaconChainProofs.WithdrawalProof[] memory withdrawalProofsArray = new BeaconChainProofs.WithdrawalProof[](1);
        withdrawalProofsArray[0] = _getWithdrawalProof();
        uint64 timestampOfWithdrawal = Endian.fromLittleEndianUint64(withdrawalProofsArray[0].timestampRoot);
        uint256 newTimestamp = timestampOfWithdrawal + 2500;
        cheats.warp(newTimestamp);
        cheats.startPrank(podOwner);
        pod.withdrawBeforeRestaking();
        cheats.stopPrank();

        bytes[] memory validatorFieldsProofArray = new bytes[](1);
        validatorFieldsProofArray[0] = abi.encodePacked(getValidatorProof());
        bytes32[][] memory validatorFieldsArray = new bytes32[][](1);
        validatorFieldsArray[0] = getValidatorFields();

        BeaconChainProofs.StateRootProof memory stateRootProofStruct = _getStateRootProof();
        bytes32[][] memory withdrawalFieldsArray = new bytes32[][](1);
        withdrawalFieldsArray[0] = withdrawalFields;
        cheats.warp(timestampOfWithdrawal);

        cheats.expectRevert(
            bytes(
                "EigenPod.proofIsForValidTimestamp: beacon chain proof must be for timestamp after mostRecentWithdrawalTimestamp"
            )
        );
        pod.verifyAndProcessWithdrawals(
            0,
            stateRootProofStruct,
            withdrawalProofsArray,
            validatorFieldsProofArray,
            validatorFieldsArray,
            withdrawalFieldsArray
        );
    }

    function testPodReceiveFallBack(uint256 amountETH) external {
        cheats.assume(amountETH > 0);
        setJSON("./src/test/test-data/withdrawal_credential_proof_302913.json");
        _testDeployAndVerifyNewEigenPod(podOwner, signature, depositDataRoot);
        IEigenPod pod = eigenPodManager.getPod(podOwner);
        cheats.deal(address(this), amountETH);

        Address.sendValue(payable(address(pod)), amountETH);
        require(address(pod).balance == amountETH, "Pod should have received ETH");
    }

    /**
     * This is a regression test for a bug (EIG-14) found by Hexens.  Lets say podOwner sends 32 ETH to the EigenPod,
     * the nonBeaconChainETHBalanceWei increases by 32 ETH. podOwner calls withdrawBeforeRestaking, which
     * will simply send the entire ETH balance (32 ETH) to the owner. The owner activates restaking,
     * creates a validator and verifies the withdrawal credentials, receiving 32 ETH in shares.
     * They can exit the validator, the pod gets the 32ETH and they can call withdrawNonBeaconChainETHBalanceWei
     * And simply withdraw the 32ETH because nonBeaconChainETHBalanceWei is 32ETH.  This was an issue because
     * nonBeaconChainETHBalanceWei was never zeroed out in _processWithdrawalBeforeRestaking
     */
    function testValidatorBalanceCannotBeRemovedFromPodViaNonBeaconChainETHBalanceWei() external {
        cheats.startPrank(podOwner);
        IEigenPod newPod = eigenPodManager.getPod(podOwner);
        cheats.expectEmit(true, true, true, true, address(newPod));
        emit EigenPodStaked(pubkey);
        eigenPodManager.stake{value: stakeAmount}(pubkey, signature, depositDataRoot);
        cheats.stopPrank();

        uint256 amount = 32 ether;

        cheats.store(address(newPod), bytes32(uint256(52)), bytes32(0));
        cheats.deal(address(this), amount);
        // simulate a withdrawal processed on the beacon chain, pod balance goes to 32 ETH
        Address.sendValue(payable(address(newPod)), amount);
        require(newPod.nonBeaconChainETHBalanceWei() == amount, "nonBeaconChainETHBalanceWei should be 32 ETH");
        //simulate that hasRestaked is set to false, so that we can test withdrawBeforeRestaking for pods deployed before M2 activation
        cheats.store(address(newPod), bytes32(uint256(52)), bytes32(uint256(1)));
        //this is an M1 pod so hasRestaked should be false
        require(newPod.hasRestaked() == false, "Pod should be restaked");
        cheats.startPrank(podOwner);
        newPod.activateRestaking();
        cheats.stopPrank();
        require(newPod.nonBeaconChainETHBalanceWei() == 0, "nonBeaconChainETHBalanceWei should be 32 ETH");
    }

    /**
     * Regression test for a bug that allowed balance updates to be made for withdrawn validators.  Thus
     * the validator's balance could be maliciously proven to be 0 before the validator themselves are
     * able to prove their withdrawal.
     */
    function testBalanceUpdateMadeAfterWithdrawableEpochFails() external {
        //make initial deposit
        // ./solidityProofGen "BalanceUpdateProof" 302913 false 0 "data/withdrawal_proof_goerli/goerli_slot_6399999.json"  "data/withdrawal_proof_goerli/goerli_slot_6399998.json" "balanceUpdateProof_notOverCommitted_302913.json"
        setJSON("./src/test/test-data/balanceUpdateProof_notOverCommitted_302913.json");
        _testDeployAndVerifyNewEigenPod(podOwner, signature, depositDataRoot);
        IEigenPod newPod = eigenPodManager.getPod(podOwner);

        cheats.roll(block.number + 1);
        // ./solidityProofGen "BalanceUpdateProof" 302913 true 0 "data/withdrawal_proof_goerli/goerli_slot_6399999.json"  "data/withdrawal_proof_goerli/goerli_slot_6399998.json" "balanceUpdateProof_overCommitted_302913.json"
        setJSON("./src/test/test-data/balanceUpdateProof_overCommitted_302913.json");
        bytes32[][] memory validatorFieldsArray = new bytes32[][](1);
        validatorFieldsArray[0] = getValidatorFields();

        uint40[] memory validatorIndices = new uint40[](1);
        validatorIndices[0] = uint40(getValidatorIndex());

        BeaconChainProofs.BalanceUpdateProof[] memory proofs = new BeaconChainProofs.BalanceUpdateProof[](1);
        proofs[0] = _getBalanceUpdateProof();
        bytes32 newLatestBlockRoot = getLatestBlockRoot();
        BeaconChainOracleMock(address(beaconChainOracle)).setOracleBlockRootAtTimestamp(newLatestBlockRoot);
        BeaconChainProofs.StateRootProof memory stateRootProofStruct = _getStateRootProof();
        proofs[0].balanceRoot = bytes32(uint256(0));

        validatorFieldsArray[0][7] = bytes32(uint256(0));
        cheats.warp(GOERLI_GENESIS_TIME + 1 days);
        uint64 oracleTimestamp = uint64(block.timestamp);
        cheats.expectRevert(bytes("EigenPod.verifyBalanceUpdate: validator is withdrawable but has not withdrawn"));
        newPod.verifyBalanceUpdates(
            oracleTimestamp,
            validatorIndices,
            stateRootProofStruct,
            proofs,
            validatorFieldsArray
        );
    }

    function testWithdrawlBeforeRestakingFromNonPodOwnerAddress(address nonPodOwner) external {
        cheats.assume(nonPodOwner != podOwner);
        cheats.startPrank(podOwner);
        IEigenPod newPod = eigenPodManager.getPod(podOwner);
        cheats.expectEmit(true, true, true, true, address(newPod));
        emit EigenPodStaked(pubkey);
        eigenPodManager.stake{value: stakeAmount}(pubkey, signature, depositDataRoot);
        cheats.stopPrank();
        cheats.startPrank(nonPodOwner);
        cheats.expectRevert(bytes("EigenPod.onlyEigenPodOwner: not podOwner"));
        newPod.withdrawBeforeRestaking();
        cheats.stopPrank();
    }

    function testDelayedWithdrawalIsCreatedByWithdrawBeforeRestaking() external {
        cheats.startPrank(podOwner);
        IEigenPod newPod = eigenPodManager.getPod(podOwner);
        cheats.expectEmit(true, true, true, true, address(newPod));
        emit EigenPodStaked(pubkey);
        eigenPodManager.stake{value: stakeAmount}(pubkey, signature, depositDataRoot);
        cheats.stopPrank();

        uint256 amount = 32 ether;

        cheats.store(address(newPod), bytes32(uint256(52)), bytes32(0));
        cheats.deal(address(this), amount);
        // simulate a withdrawal processed on the beacon chain, pod balance goes to 32 ETH
        Address.sendValue(payable(address(newPod)), amount);
        require(newPod.nonBeaconChainETHBalanceWei() == amount, "nonBeaconChainETHBalanceWei should be 32 ETH");

        cheats.startPrank(podOwner);
        newPod.withdrawBeforeRestaking();
        cheats.stopPrank();

        require(_getLatestDelayedWithdrawalAmount(podOwner) == amount, "Payment amount should be stake amount");
        require(newPod.nonBeaconChainETHBalanceWei() == 0, "nonBeaconChainETHBalanceWei should be 32 ETH");
    }

    function testFullWithdrawalAmounts(bytes32 pubkeyHash, uint64 withdrawalAmount) external {
        _deployInternalFunctionTester();
        IEigenPod.ValidatorInfo memory validatorInfo = IEigenPod.ValidatorInfo({
            validatorIndex: 0,
            restakedBalanceGwei: 0,
            mostRecentBalanceUpdateTimestamp: 0,
            status: IEigenPod.VALIDATOR_STATUS.ACTIVE
        });
        IEigenPod.VerifiedWithdrawal memory vw = podInternalFunctionTester.processFullWithdrawal(
            0,
            pubkeyHash,
            0,
            podOwner,
            withdrawalAmount,
            validatorInfo
        );

        if (withdrawalAmount > podInternalFunctionTester.MAX_RESTAKED_BALANCE_GWEI_PER_VALIDATOR()) {
            require(
                vw.amountToSendGwei ==
                    withdrawalAmount - podInternalFunctionTester.MAX_RESTAKED_BALANCE_GWEI_PER_VALIDATOR(),
                "newAmount should be MAX_RESTAKED_BALANCE_GWEI_PER_VALIDATOR"
            );
        } else {
            require(vw.amountToSendGwei == 0, "newAmount should be withdrawalAmount");
        }
    }

    function testProcessPartialWithdrawal(
        uint40 validatorIndex,
        uint64 withdrawalTimestamp,
        address recipient,
        uint64 partialWithdrawalAmountGwei
    ) external {
        _deployInternalFunctionTester();
        cheats.expectEmit(true, true, true, true, address(podInternalFunctionTester));
        emit PartialWithdrawalRedeemed(validatorIndex, withdrawalTimestamp, recipient, partialWithdrawalAmountGwei);
        IEigenPod.VerifiedWithdrawal memory vw = podInternalFunctionTester.processPartialWithdrawal(
            validatorIndex,
            withdrawalTimestamp,
            recipient,
            partialWithdrawalAmountGwei
        );

        require(vw.amountToSendGwei == partialWithdrawalAmountGwei, "newAmount should be partialWithdrawalAmountGwei");
    }

    function testRecoverTokens(uint256 amount, address recipient) external {
        cheats.assume(recipient != address(0));
        cheats.assume(amount > 0 && amount < 1e30);
        IEigenPod pod = testDeployAndVerifyNewEigenPod();
        IERC20 randomToken = new ERC20PresetFixedSupply("rand", "RAND", 1e30, address(this));

        IERC20[] memory tokens = new IERC20[](1);
        tokens[0] = randomToken;
        uint256[] memory amounts = new uint256[](1);
        amounts[0] = amount;

        randomToken.transfer(address(pod), amount);
        require(randomToken.balanceOf(address(pod)) == amount, "randomToken balance should be amount");

        uint256 recipientBalanceBefore = randomToken.balanceOf(recipient);

        cheats.startPrank(podOwner);
        pod.recoverTokens(tokens, amounts, recipient);
        cheats.stopPrank();
        require(
            randomToken.balanceOf(address(recipient)) - recipientBalanceBefore == amount,
            "recipient should have received amount"
        );
    }

    function testRecoverTokensMismatchedInputs() external {
        uint256 tokenListLen = 5;
        uint256 amountsToWithdrawLen = 2;

        IEigenPod pod = testDeployAndVerifyNewEigenPod();

        IERC20[] memory tokens = new IERC20[](tokenListLen);
        uint256[] memory amounts = new uint256[](amountsToWithdrawLen);

        cheats.expectRevert(bytes("EigenPod.recoverTokens: tokenList and amountsToWithdraw must be same length"));
        cheats.startPrank(podOwner);
        pod.recoverTokens(tokens, amounts, address(this));
        cheats.stopPrank();
    }

    function _proveOverCommittedStake(IEigenPod newPod) internal {
        bytes32[][] memory validatorFieldsArray = new bytes32[][](1);
        validatorFieldsArray[0] = getValidatorFields();

        uint40[] memory validatorIndices = new uint40[](1);
        validatorIndices[0] = uint40(getValidatorIndex());

        BeaconChainProofs.BalanceUpdateProof[] memory proofs = new BeaconChainProofs.BalanceUpdateProof[](1);
        proofs[0] = _getBalanceUpdateProof();

        bytes32 newLatestBlockRoot = getLatestBlockRoot();
        BeaconChainOracleMock(address(beaconChainOracle)).setOracleBlockRootAtTimestamp(newLatestBlockRoot);
        BeaconChainProofs.StateRootProof memory stateRootProofStruct = _getStateRootProof();
        newPod.verifyBalanceUpdates(
            uint64(block.timestamp),
            validatorIndices,
            stateRootProofStruct,
            proofs,
            validatorFieldsArray
        );
    }

    function _proveUnderCommittedStake(IEigenPod newPod) internal {
        bytes32[][] memory validatorFieldsArray = new bytes32[][](1);
        validatorFieldsArray[0] = getValidatorFields();

        uint40[] memory validatorIndices = new uint40[](1);
        validatorIndices[0] = uint40(getValidatorIndex());

        BeaconChainProofs.BalanceUpdateProof[] memory proofs = new BeaconChainProofs.BalanceUpdateProof[](1);
        proofs[0] = _getBalanceUpdateProof();

        bytes32 newLatestBlockRoot = getLatestBlockRoot();
        BeaconChainOracleMock(address(beaconChainOracle)).setOracleBlockRootAtTimestamp(newLatestBlockRoot);
        BeaconChainProofs.StateRootProof memory stateRootProofStruct = _getStateRootProof();

        newPod.verifyBalanceUpdates(
            uint64(block.timestamp),
            validatorIndices,
            stateRootProofStruct,
            proofs,
            validatorFieldsArray
        );
        require(newPod.validatorPubkeyHashToInfo(getValidatorPubkeyHash()).status == IEigenPod.VALIDATOR_STATUS.ACTIVE);
    }

    function testStake(bytes calldata _pubkey, bytes calldata _signature, bytes32 _depositDataRoot) public {
        // should fail if no/wrong value is provided
        cheats.startPrank(podOwner);
        cheats.expectRevert("EigenPod.stake: must initially stake for any validator with 32 ether");
        eigenPodManager.stake(_pubkey, _signature, _depositDataRoot);
        cheats.expectRevert("EigenPod.stake: must initially stake for any validator with 32 ether");
        eigenPodManager.stake{value: 12 ether}(_pubkey, _signature, _depositDataRoot);

        IEigenPod newPod = eigenPodManager.getPod(podOwner);

        // successful call
        cheats.expectEmit(true, true, true, true, address(newPod));
        emit EigenPodStaked(_pubkey);
        eigenPodManager.stake{value: 32 ether}(_pubkey, _signature, _depositDataRoot);
        cheats.stopPrank();
    }

    /// @notice Test that the Merkle proof verification fails when the proof length is 0
    function testVerifyInclusionSha256FailsForEmptyProof(bytes32 root, bytes32 leaf, uint256 index) public {
        bytes memory emptyProof = new bytes(0);
        cheats.expectRevert(
            bytes("Merkle.processInclusionProofSha256: proof length should be a non-zero multiple of 32")
        );
        Merkle.verifyInclusionSha256(emptyProof, root, leaf, index);
    }

    /// @notice Test that the Merkle proof verification fails when the proof length is not a multple of 32
    function testVerifyInclusionSha256FailsForNonMultipleOf32ProofLength(
        bytes32 root,
        bytes32 leaf,
        uint256 index,
        bytes memory proof
    ) public {
        cheats.assume(proof.length % 32 != 0);
        cheats.expectRevert(
            bytes("Merkle.processInclusionProofSha256: proof length should be a non-zero multiple of 32")
        );
        Merkle.verifyInclusionSha256(proof, root, leaf, index);
    }

    /// @notice Test that the Merkle proof verification fails when the proof length is empty
    function testVerifyInclusionKeccakFailsForEmptyProof(bytes32 root, bytes32 leaf, uint256 index) public {
        bytes memory emptyProof = new bytes(0);
        cheats.expectRevert(
            bytes("Merkle.processInclusionProofKeccak: proof length should be a non-zero multiple of 32")
        );
        Merkle.verifyInclusionKeccak(emptyProof, root, leaf, index);
    }

    /// @notice Test that the Merkle proof verification fails when the proof length is not a multiple of 32
    function testVerifyInclusionKeccakFailsForNonMultipleOf32ProofLength(
        bytes32 root,
        bytes32 leaf,
        uint256 index,
        bytes memory proof
    ) public {
        cheats.assume(proof.length % 32 != 0);
        cheats.expectRevert(
            bytes("Merkle.processInclusionProofKeccak: proof length should be a non-zero multiple of 32")
        );
        Merkle.verifyInclusionKeccak(proof, root, leaf, index);
    }

    // verifies that the `numPod` variable increments correctly on a succesful call to the `EigenPod.stake` function
    function test_incrementNumPodsOnStake(
        bytes calldata _pubkey,
        bytes calldata _signature,
        bytes32 _depositDataRoot
    ) public {
        uint256 numPodsBefore = EigenPodManager(address(eigenPodManager)).numPods();
        testStake(_pubkey, _signature, _depositDataRoot);
        uint256 numPodsAfter = EigenPodManager(address(eigenPodManager)).numPods();
        require(numPodsAfter == numPodsBefore + 1, "numPods did not increment correctly");
    }

    // verifies that the `maxPods` variable is enforced on the `EigenPod.stake` function
    function test_maxPodsEnforcementOnStake(
        bytes calldata _pubkey,
        bytes calldata _signature,
        bytes32 _depositDataRoot
    ) public {
        // set pod limit to current number of pods
        cheats.startPrank(unpauser);
        EigenPodManager(address(eigenPodManager)).setMaxPods(EigenPodManager(address(eigenPodManager)).numPods());
        cheats.stopPrank();

        cheats.startPrank(podOwner);
        cheats.expectRevert("EigenPodManager._deployPod: pod limit reached");
        eigenPodManager.stake{value: 32 ether}(_pubkey, _signature, _depositDataRoot);
        cheats.stopPrank();

        // set pod limit to *one more than* current number of pods
        cheats.startPrank(unpauser);
        EigenPodManager(address(eigenPodManager)).setMaxPods(EigenPodManager(address(eigenPodManager)).numPods() + 1);
        cheats.stopPrank();

        IEigenPod newPod = eigenPodManager.getPod(podOwner);

        cheats.startPrank(podOwner);
        // successful call
        cheats.expectEmit(true, true, true, true, address(newPod));
        emit EigenPodStaked(_pubkey);
        eigenPodManager.stake{value: 32 ether}(_pubkey, _signature, _depositDataRoot);
        cheats.stopPrank();
    }

    // verifies that the `numPod` variable increments correctly on a succesful call to the `EigenPod.createPod` function
    function test_incrementNumPodsOnCreatePod() public {
        uint256 numPodsBefore = EigenPodManager(address(eigenPodManager)).numPods();
        eigenPodManager.createPod();
        uint256 numPodsAfter = EigenPodManager(address(eigenPodManager)).numPods();
        require(numPodsAfter == numPodsBefore + 1, "numPods did not increment correctly");
    }

    function test_createPodTwiceFails() public {
        eigenPodManager.createPod();
        cheats.expectRevert(bytes("EigenPodManager.createPod: Sender already has a pod"));
        eigenPodManager.createPod();
    }

    // verifies that the `maxPods` variable is enforced on the `EigenPod.createPod` function
    function test_maxPodsEnforcementOnCreatePod() public {
        // set pod limit to current number of pods
        cheats.startPrank(unpauser);
        uint256 previousValue = EigenPodManager(address(eigenPodManager)).maxPods();
        uint256 newValue = EigenPodManager(address(eigenPodManager)).numPods();
        cheats.expectEmit(true, true, true, true, address(eigenPodManager));
        emit MaxPodsUpdated(previousValue, newValue);
        EigenPodManager(address(eigenPodManager)).setMaxPods(newValue);
        cheats.stopPrank();

        cheats.expectRevert("EigenPodManager._deployPod: pod limit reached");
        eigenPodManager.createPod();

        // set pod limit to *one more than* current number of pods
        cheats.startPrank(unpauser);
        previousValue = EigenPodManager(address(eigenPodManager)).maxPods();
        newValue = EigenPodManager(address(eigenPodManager)).numPods() + 1;
        cheats.expectEmit(true, true, true, true, address(eigenPodManager));
        emit MaxPodsUpdated(previousValue, newValue);
        EigenPodManager(address(eigenPodManager)).setMaxPods(newValue);
        cheats.stopPrank();

        // successful call
        eigenPodManager.createPod();
    }

    function test_setMaxPods(uint256 newValue) public {
        cheats.startPrank(unpauser);
        uint256 previousValue = EigenPodManager(address(eigenPodManager)).maxPods();
        cheats.expectEmit(true, true, true, true, address(eigenPodManager));
        emit MaxPodsUpdated(previousValue, newValue);
        EigenPodManager(address(eigenPodManager)).setMaxPods(newValue);
        cheats.stopPrank();

        require(EigenPodManager(address(eigenPodManager)).maxPods() == newValue, "maxPods value not set correctly");
    }

    function test_setMaxPods_RevertsWhenNotCalledByUnpauser(address notUnpauser) public fuzzedAddress(notUnpauser) {
        cheats.assume(notUnpauser != unpauser);
        uint256 newValue = 0;
        cheats.startPrank(notUnpauser);
        cheats.expectRevert("msg.sender is not permissioned as unpauser");
        EigenPodManager(address(eigenPodManager)).setMaxPods(newValue);
        cheats.stopPrank();
    }

    /* TODO: reimplement similar tests
    function testQueueBeaconChainETHWithdrawalWithoutProvingFullWithdrawal() external {
        // ./solidityProofGen  -newBalance=32000115173 "ValidatorFieldsProof" 302913 true "data/withdrawal_proof_goerli/goerli_block_header_6399998.json"  "data/withdrawal_proof_goerli/goerli_slot_6399998.json" "withdrawal_credential_proof_302913.json"
         setJSON("./src/test/test-data/withdrawal_credential_proof_302913.json");
        _testDeployAndVerifyNewEigenPod(podOwner, signature, depositDataRoot);
        uint256 shareAmount = 32e18;
        // expect revert from underflow
        cheats.expectRevert();
        _testQueueWithdrawal(podOwner, shareAmount);
    }

    function testQueueBeaconChainETHWithdrawal() external {
        IEigenPod pod = testFullWithdrawalFlow();

        bytes32 validatorPubkeyHash = getValidatorPubkeyHash();

        uint256 withdrawableRestakedExecutionLayerGweiBefore = pod.withdrawableRestakedExecutionLayerGwei();
        
        uint256 shareAmount = (pod.MAX_RESTAKED_BALANCE_GWEI_PER_VALIDATOR()) * GWEI_TO_WEI;
        _verifyEigenPodBalanceSharesInvariant(podOwner, pod, validatorPubkeyHash);
        _testQueueWithdrawal(podOwner, shareAmount);
        _verifyEigenPodBalanceSharesInvariant(podOwner, pod, validatorPubkeyHash);

        require(withdrawableRestakedExecutionLayerGweiBefore - pod.withdrawableRestakedExecutionLayerGwei() == shareAmount/int256(GWEI_TO_WEI),
            "withdrawableRestakedExecutionLayerGwei not decremented correctly");
    }
*/
    function _verifyEigenPodBalanceSharesInvariant(
        address podowner,
        IEigenPod pod,
        bytes32 validatorPubkeyHash
    ) internal view {
        int256 shares = eigenPodManager.podOwnerShares(podowner);
        uint64 withdrawableRestakedExecutionLayerGwei = pod.withdrawableRestakedExecutionLayerGwei();

        EigenPod.ValidatorInfo memory info = pod.validatorPubkeyHashToInfo(validatorPubkeyHash);

        uint64 validatorBalanceGwei = info.restakedBalanceGwei;
        require(
            shares / int256(GWEI_TO_WEI) ==
                int256(uint256(validatorBalanceGwei)) + int256(uint256(withdrawableRestakedExecutionLayerGwei)),
            "EigenPod invariant violated: sharesInSM != withdrawableRestakedExecutionLayerGwei"
        );
    }

    function _proveWithdrawalForPod(IEigenPod newPod) internal returns (IEigenPod) {
        BeaconChainOracleMock(address(beaconChainOracle)).setOracleBlockRootAtTimestamp(getLatestBlockRoot());
        uint64 restakedExecutionLayerGweiBefore = newPod.withdrawableRestakedExecutionLayerGwei();

        withdrawalFields = getWithdrawalFields();
        uint64 withdrawalAmountGwei = Endian.fromLittleEndianUint64(
            withdrawalFields[BeaconChainProofs.WITHDRAWAL_VALIDATOR_AMOUNT_INDEX]
        );

        uint64 leftOverBalanceWEI = uint64(withdrawalAmountGwei - newPod.MAX_RESTAKED_BALANCE_GWEI_PER_VALIDATOR()) *
            uint64(GWEI_TO_WEI);
        cheats.deal(address(newPod), leftOverBalanceWEI);
        emit log_named_uint("leftOverBalanceWEI", leftOverBalanceWEI);
        emit log_named_uint("address(newPod)", address(newPod).balance);
        emit log_named_uint("withdrawalAmountGwei", withdrawalAmountGwei);

        uint256 delayedWithdrawalRouterContractBalanceBefore = address(delayedWithdrawalRouter).balance;
        {
            BeaconChainProofs.WithdrawalProof[] memory withdrawalProofsArray = new BeaconChainProofs.WithdrawalProof[](
                1
            );
            withdrawalProofsArray[0] = _getWithdrawalProof();
            bytes[] memory validatorFieldsProofArray = new bytes[](1);
            validatorFieldsProofArray[0] = abi.encodePacked(getValidatorProof());
            bytes32[][] memory validatorFieldsArray = new bytes32[][](1);
            validatorFieldsArray[0] = getValidatorFields();
            bytes32[][] memory withdrawalFieldsArray = new bytes32[][](1);
            withdrawalFieldsArray[0] = withdrawalFields;

            BeaconChainProofs.StateRootProof memory stateRootProofStruct = _getStateRootProof();

            newPod.verifyAndProcessWithdrawals(
                0,
                stateRootProofStruct,
                withdrawalProofsArray,
                validatorFieldsProofArray,
                validatorFieldsArray,
                withdrawalFieldsArray
            );
        }
        require(
            newPod.withdrawableRestakedExecutionLayerGwei() - restakedExecutionLayerGweiBefore ==
                newPod.MAX_RESTAKED_BALANCE_GWEI_PER_VALIDATOR(),
            "restakedExecutionLayerGwei has not been incremented correctly"
        );
        require(
            address(delayedWithdrawalRouter).balance - delayedWithdrawalRouterContractBalanceBefore ==
                leftOverBalanceWEI,
            "pod delayed withdrawal balance hasn't been updated correctly"
        );
        require(
            newPod.validatorPubkeyHashToInfo(getValidatorPubkeyHash()).restakedBalanceGwei == 0,
            "balance not reset correctly"
        );

        cheats.roll(block.number + WITHDRAWAL_DELAY_BLOCKS + 1);
        uint256 podOwnerBalanceBefore = address(podOwner).balance;
        delayedWithdrawalRouter.claimDelayedWithdrawals(podOwner, 1);
        require(
            address(podOwner).balance - podOwnerBalanceBefore == leftOverBalanceWEI,
            "Pod owner balance hasn't been updated correctly"
        );
        return newPod;
    }

    // simply tries to register 'sender' as a delegate, setting their 'DelegationTerms' contract in DelegationManager to 'dt'
    // verifies that the storage of DelegationManager contract is updated appropriately
    function _testRegisterAsOperator(
        address sender,
        IDelegationManager.OperatorDetails memory operatorDetails
    ) internal {
        cheats.startPrank(sender);
        string memory emptyStringForMetadataURI;
        delegation.registerAsOperator(operatorDetails, emptyStringForMetadataURI);
        assertTrue(delegation.isOperator(sender), "testRegisterAsOperator: sender is not a delegate");

        // TODO: FIX THIS
        // assertTrue(
        //     delegation.delegationTerms(sender) == dt, "_testRegisterAsOperator: delegationTerms not set appropriately"
        // );

        assertTrue(delegation.isDelegated(sender), "_testRegisterAsOperator: sender not marked as actively delegated");
        cheats.stopPrank();
    }

    function _testDelegateToOperator(address sender, address operator) internal {
        //delegator-specific information
        (IStrategy[] memory delegateStrategies, uint256[] memory delegateShares) = strategyManager.getDeposits(sender);

        uint256 numStrats = delegateShares.length;
        assertTrue(numStrats > 0, "_testDelegateToOperator: delegating from address with no deposits");
        uint256[] memory inititalSharesInStrats = new uint256[](numStrats);
        for (uint256 i = 0; i < numStrats; ++i) {
            inititalSharesInStrats[i] = delegation.operatorShares(operator, delegateStrategies[i]);
        }

        cheats.startPrank(sender);
        IDelegationManager.SignatureWithExpiry memory signatureWithExpiry;
        delegation.delegateTo(operator, signatureWithExpiry, bytes32(0));
        cheats.stopPrank();

        assertTrue(
            delegation.delegatedTo(sender) == operator,
            "_testDelegateToOperator: delegated address not set appropriately"
        );
        assertTrue(delegation.isDelegated(sender), "_testDelegateToOperator: delegated status not set appropriately");

        for (uint256 i = 0; i < numStrats; ++i) {
            uint256 operatorSharesBefore = inititalSharesInStrats[i];
            uint256 operatorSharesAfter = delegation.operatorShares(operator, delegateStrategies[i]);
            assertTrue(
                operatorSharesAfter == (operatorSharesBefore + delegateShares[i]),
                "_testDelegateToOperator: delegatedShares not increased correctly"
            );
        }
    }

    function _testDelegation(address operator, address staker) internal {
        if (!delegation.isOperator(operator)) {
            IDelegationManager.OperatorDetails memory operatorDetails = IDelegationManager.OperatorDetails({
                earningsReceiver: operator,
                delegationApprover: address(0),
                stakerOptOutWindowBlocks: 0
            });
            _testRegisterAsOperator(operator, operatorDetails);
        }

        //making additional deposits to the strategies
        assertTrue(!delegation.isDelegated(staker) == true, "testDelegation: staker is not delegate");
        _testDelegateToOperator(staker, operator);
        assertTrue(delegation.isDelegated(staker) == true, "testDelegation: staker is not delegate");

        IStrategy[] memory updatedStrategies;
        uint256[] memory updatedShares;
        (updatedStrategies, updatedShares) = strategyManager.getDeposits(staker);
    }

    function _testDeployAndVerifyNewEigenPod(
        address _podOwner,
        bytes memory _signature,
        bytes32 _depositDataRoot
    ) internal returns (IEigenPod) {
        IEigenPod newPod = eigenPodManager.getPod(_podOwner);

        cheats.startPrank(_podOwner);
        cheats.expectEmit(true, true, true, true, address(newPod));
        emit EigenPodStaked(pubkey);
        eigenPodManager.stake{value: stakeAmount}(pubkey, _signature, _depositDataRoot);
        cheats.stopPrank();

        return _verifyWithdrawalCredentials(newPod, _podOwner);
    }

    function _verifyWithdrawalCredentials(IEigenPod newPod, address _podOwner) internal returns (IEigenPod) {
        uint64 timestamp = 0;
        // cheats.expectEmit(true, true, true, true, address(newPod));
        // emit ValidatorRestaked(validatorIndex);

        bytes32[][] memory validatorFieldsArray = new bytes32[][](1);
        validatorFieldsArray[0] = getValidatorFields();

        bytes[] memory proofsArray = new bytes[](1);
        proofsArray[0] = abi.encodePacked(getWithdrawalCredentialProof());

        uint40[] memory validatorIndices = new uint40[](1);
        validatorIndices[0] = uint40(getValidatorIndex());

        BeaconChainProofs.StateRootProof memory stateRootProofStruct = _getStateRootProof();

        int256 beaconChainETHSharesBefore = eigenPodManager.podOwnerShares(_podOwner);

        cheats.startPrank(_podOwner);
        cheats.warp(timestamp);
        if (newPod.hasRestaked() == false) {
            newPod.activateRestaking();
        }
        //set the oracle block root
        _setOracleBlockRoot();

        emit log_named_bytes32(
            "restaking activated",
            BeaconChainOracleMock(address(beaconChainOracle)).mockBeaconChainStateRoot()
        );

        cheats.warp(timestamp += 1);
        newPod.verifyWithdrawalCredentials(
            timestamp,
            stateRootProofStruct,
            validatorIndices,
            proofsArray,
            validatorFieldsArray
        );
        cheats.stopPrank();

        int256 beaconChainETHSharesAfter = eigenPodManager.podOwnerShares(_podOwner);
        uint256 valBalance = Endian.fromLittleEndianUint64(getValidatorFields()[2]);
        uint256 effectiveBalance = valBalance *
            GWEI_TO_WEI;
        emit log_named_int("beaconChainETHSharesAfter", beaconChainETHSharesAfter);
        emit log_named_int("beaconChainETHShares", beaconChainETHSharesBefore);
        emit log_named_uint("MAX_RESTAKED_BALANCE_GWEI_PER_VALIDATOR * GWEI_TO_WEI", MAX_RESTAKED_BALANCE_GWEI_PER_VALIDATOR * GWEI_TO_WEI);
        emit log_named_uint("effectiveBalance", effectiveBalance);
<<<<<<< HEAD
        if(effectiveBalance < MAX_RESTAKED_BALANCE_GWEI_PER_VALIDATOR * GWEI_TO_WEI){
            require(
                (beaconChainETHSharesAfter - beaconChainETHSharesBefore) == int256(effectiveBalance),
                "eigenPodManager shares not updated correctly"
             );
        } else {
            require(
                (beaconChainETHSharesAfter - beaconChainETHSharesBefore) == int256(uint256(MAX_RESTAKED_BALANCE_GWEI_PER_VALIDATOR * GWEI_TO_WEI)),
                "eigenPodManager shares not updated correctly"
            );

        }
=======
        emit log_named_uint("beaconChainETHSharesBefore", uint256(beaconChainETHSharesBefore));
        emit log_named_uint("beaconChainETHSharesAfter", uint256(beaconChainETHSharesAfter));
        require(
            (beaconChainETHSharesAfter - beaconChainETHSharesBefore) == int256(uint256(MAX_RESTAKED_BALANCE_GWEI_PER_VALIDATOR)),
            "eigenPodManager shares not updated correctly"
        );
>>>>>>> 79828324
        return newPod;
    }

    /* TODO: reimplement similar tests
    function _testQueueWithdrawal(
        address _podOwner,
        uint256 amountWei
    )
        internal
        returns (bytes32)
    {
        //make a call from _podOwner to queue the withdrawal
        cheats.startPrank(_podOwner);
        bytes32 withdrawalRoot = eigenPodManager.queueWithdrawal(
            amountWei,
            _podOwner
        );
        cheats.stopPrank();
        return withdrawalRoot;
    }
*/
    function _getLatestDelayedWithdrawalAmount(address recipient) internal view returns (uint256) {
        return
            delayedWithdrawalRouter
                .userDelayedWithdrawalByIndex(recipient, delayedWithdrawalRouter.userWithdrawalsLength(recipient) - 1)
                .amount;
    }

    function _getStateRootProof() internal returns (BeaconChainProofs.StateRootProof memory) {
        return BeaconChainProofs.StateRootProof(getBeaconStateRoot(), abi.encodePacked(getStateRootProof()));
    }

    function _getBalanceUpdateProof() internal returns (BeaconChainProofs.BalanceUpdateProof memory) {
        bytes32 balanceRoot = getBalanceRoot();
        BeaconChainProofs.BalanceUpdateProof memory proofs = BeaconChainProofs.BalanceUpdateProof(
            abi.encodePacked(getValidatorBalanceProof()),
            abi.encodePacked(getWithdrawalCredentialProof()), //technically this is to verify validator pubkey in the validator fields, but the WC proof is effectively the same so we use it here again.
            balanceRoot
        );

        return proofs;
    }

    /// @notice this function just generates a valid proof so that we can test other functionalities of the withdrawal flow
    function _getWithdrawalProof() internal returns (BeaconChainProofs.WithdrawalProof memory) {
        IEigenPod newPod = eigenPodManager.getPod(podOwner);

        //make initial deposit
        cheats.startPrank(podOwner);
        cheats.expectEmit(true, true, true, true, address(newPod));
        emit EigenPodStaked(pubkey);
        eigenPodManager.stake{value: stakeAmount}(pubkey, signature, depositDataRoot);
        cheats.stopPrank();

        {
            bytes32 blockRoot = getBlockRoot();
            bytes32 slotRoot = getSlotRoot();
            bytes32 timestampRoot = getTimestampRoot();
            bytes32 executionPayloadRoot = getExecutionPayloadRoot();

            return
                BeaconChainProofs.WithdrawalProof(
                    abi.encodePacked(getWithdrawalProof()),
                    abi.encodePacked(getSlotProof()),
                    abi.encodePacked(getExecutionPayloadProof()),
                    abi.encodePacked(getTimestampProof()),
                    abi.encodePacked(getHistoricalSummaryProof()),
                    uint64(getBlockRootIndex()),
                    uint64(getHistoricalSummaryIndex()),
                    uint64(getWithdrawalIndex()),
                    blockRoot,
                    slotRoot,
                    timestampRoot,
                    executionPayloadRoot
                );
        }
    }

    function _setOracleBlockRoot() internal {
        bytes32 latestBlockRoot = getLatestBlockRoot();
        //set beaconStateRoot
        beaconChainOracle.setOracleBlockRootAtTimestamp(latestBlockRoot);
    }

    function testEffectiveRestakedBalance() public {
        uint64 amountGwei = 29134000000;
        uint64 effectiveBalance = (amountGwei);
        emit log_named_uint("effectiveBalance", effectiveBalance);
    }

    function _computeTimestampAtSlot(uint64 slot) internal pure returns (uint64) {
        return uint64(GOERLI_GENESIS_TIME + slot * SECONDS_PER_SLOT);
    }

    function _deployInternalFunctionTester() internal {
        podInternalFunctionTester = new EPInternalFunctions(
            ethPOSDeposit,
            delayedWithdrawalRouter,
            IEigenPodManager(podManagerAddress),
            MAX_RESTAKED_BALANCE_GWEI_PER_VALIDATOR,
            GOERLI_GENESIS_TIME
        );
    }
}

contract Relayer is Test {
    function verifyWithdrawal(
        bytes32 beaconStateRoot,
        bytes32[] calldata withdrawalFields,
        BeaconChainProofs.WithdrawalProof calldata proofs
    ) public view {
        BeaconChainProofs.verifyWithdrawal(beaconStateRoot, withdrawalFields, proofs);
    }
}


//TODO: Integration Tests from old EPM unit tests:
    // queues a withdrawal of "beacon chain ETH shares" from this address to itself
    // fuzzed input amountGwei is sized-down, since it must be in GWEI and gets sized-up to be WEI
// TODO: reimplement similar test
    // function testQueueWithdrawalBeaconChainETHToSelf(uint128 amountGwei)
    //     public returns (IEigenPodManager.BeaconChainQueuedWithdrawal memory, bytes32 /*withdrawalRoot*/) 
    // {
    //     // scale fuzzed amount up to be a whole amount of GWEI
    //     uint256 amount = uint256(amountGwei) * 1e9;
    //     address staker = address(this);
    //     address withdrawer = staker;

    //     testRestakeBeaconChainETHSuccessfully(staker, amount);

    //     (IEigenPodManager.BeaconChainQueuedWithdrawal memory queuedWithdrawal, bytes32 withdrawalRoot) =
    //         _createQueuedWithdrawal(staker, amount, withdrawer);

    //     return (queuedWithdrawal, withdrawalRoot);
    // }
// TODO: reimplement similar test
    // function testQueueWithdrawalBeaconChainETHToDifferentAddress(address withdrawer, uint128 amountGwei)
    //     public
    //     filterFuzzedAddressInputs(withdrawer)
    //     returns (IEigenPodManager.BeaconChainQueuedWithdrawal memory, bytes32 /*withdrawalRoot*/) 
    // {
    //     // scale fuzzed amount up to be a whole amount of GWEI
    //     uint256 amount = uint256(amountGwei) * 1e9;
    //     address staker = address(this);

    //     testRestakeBeaconChainETHSuccessfully(staker, amount);

    //     (IEigenPodManager.BeaconChainQueuedWithdrawal memory queuedWithdrawal, bytes32 withdrawalRoot) =
    //         _createQueuedWithdrawal(staker, amount, withdrawer);

    //     return (queuedWithdrawal, withdrawalRoot);
    // }
// TODO: reimplement similar test

    // function testQueueWithdrawalBeaconChainETHFailsNonWholeAmountGwei(uint256 nonWholeAmount) external {
    //     // this also filters out the zero case, which will revert separately
    //     cheats.assume(nonWholeAmount % GWEI_TO_WEI != 0);
    //     cheats.expectRevert(bytes("EigenPodManager._queueWithdrawal: cannot queue a withdrawal of Beacon Chain ETH for an non-whole amount of gwei"));
    //     eigenPodManager.queueWithdrawal(nonWholeAmount, address(this));
    // }

    // function testQueueWithdrawalBeaconChainETHFailsZeroAmount() external {
    //     cheats.expectRevert(bytes("EigenPodManager._queueWithdrawal: amount must be greater than zero"));
    //     eigenPodManager.queueWithdrawal(0, address(this));
    // }

// TODO: reimplement similar test
    // function testCompleteQueuedWithdrawal() external {
    //     address staker = address(this);
    //     uint256 withdrawalAmount = 1e18;

    //     // withdrawalAmount is converted to GWEI here
    //     (IEigenPodManager.BeaconChainQueuedWithdrawal memory queuedWithdrawal, bytes32 withdrawalRoot) = 
    //         testQueueWithdrawalBeaconChainETHToSelf(uint128(withdrawalAmount / 1e9));

    //     IEigenPod eigenPod = eigenPodManager.getPod(staker);
    //     uint256 eigenPodBalanceBefore = address(eigenPod).balance;

    //     uint256 middlewareTimesIndex = 0;

    //     // actually complete the withdrawal
    //     cheats.startPrank(staker);
    //     cheats.expectEmit(true, true, true, true, address(eigenPodManager));
    //     emit BeaconChainETHWithdrawalCompleted(
    //         queuedWithdrawal.podOwner,
    //         queuedWithdrawal.shares,
    //         queuedWithdrawal.nonce,
    //         queuedWithdrawal.delegatedAddress,
    //         queuedWithdrawal.withdrawer,
    //         withdrawalRoot
    //     );
    //     eigenPodManager.completeQueuedWithdrawal(queuedWithdrawal, middlewareTimesIndex);
    //     cheats.stopPrank();

    //     // TODO: make EigenPodMock do something so we can verify that it gets called appropriately?
    //     uint256 eigenPodBalanceAfter = address(eigenPod).balance;

    //     // verify that the withdrawal root does bit exist after queuing
    //     require(!eigenPodManager.withdrawalRootPending(withdrawalRoot), "withdrawalRootPendingBefore is true!");
    // }

// TODO: reimplement similar test
    // // creates a queued withdrawal of "beacon chain ETH shares", from `staker`, of `amountWei`, "to" the `withdrawer`
    // function _createQueuedWithdrawal(address staker, uint256 amountWei, address withdrawer)
    //     internal
    //     returns (IEigenPodManager.BeaconChainQueuedWithdrawal memory queuedWithdrawal, bytes32 withdrawalRoot)
    // {
    //     // create the struct, for reference / to return
    //     queuedWithdrawal = IEigenPodManager.BeaconChainQueuedWithdrawal({
    //         shares: amountWei,
    //         podOwner: staker,
    //         nonce: eigenPodManager.cumulativeWithdrawalsQueued(staker),
    //         startBlock: uint32(block.number),
    //         delegatedTo: delegationManagerMock.delegatedTo(staker),
    //         withdrawer: withdrawer
    //     });

    //     // verify that the withdrawal root does not exist before queuing
    //     require(!eigenPodManager.withdrawalRootPending(withdrawalRoot), "withdrawalRootPendingBefore is true!");

    //     // get staker nonce and shares before queuing
    //     uint256 nonceBefore = eigenPodManager.cumulativeWithdrawalsQueued(staker);
    //     int256 sharesBefore = eigenPodManager.podOwnerShares(staker);

    //     // actually create the queued withdrawal, and check for event emission
    //     cheats.startPrank(staker);
    
    //     cheats.expectEmit(true, true, true, true, address(eigenPodManager));
    //     emit BeaconChainETHWithdrawalQueued(
    //         queuedWithdrawal.podOwner,
    //         queuedWithdrawal.shares,
    //         queuedWithdrawal.nonce,
    //         queuedWithdrawal.delegatedAddress,
    //         queuedWithdrawal.withdrawer,
    //         eigenPodManager.calculateWithdrawalRoot(queuedWithdrawal)
    //     );
    //     withdrawalRoot = eigenPodManager.queueWithdrawal(amountWei, withdrawer);
    //     cheats.stopPrank();

    //     // verify that the withdrawal root does exist after queuing
    //     require(eigenPodManager.withdrawalRootPending(withdrawalRoot), "withdrawalRootPendingBefore is false!");

    //     // verify that staker nonce incremented correctly and shares decremented correctly
    //     uint256 nonceAfter = eigenPodManager.cumulativeWithdrawalsQueued(staker);
    //     int256 sharesAfter = eigenPodManager.podOwnerShares(staker);
    //     require(nonceAfter == nonceBefore + 1, "nonce did not increment correctly on queuing withdrawal");
    //     require(sharesAfter + amountWei == sharesBefore, "shares did not decrement correctly on queuing withdrawal");

    //     return (queuedWithdrawal, withdrawalRoot);
    // }
<|MERGE_RESOLUTION|>--- conflicted
+++ resolved
@@ -2022,11 +2022,7 @@
         uint256 valBalance = Endian.fromLittleEndianUint64(getValidatorFields()[2]);
         uint256 effectiveBalance = valBalance *
             GWEI_TO_WEI;
-        emit log_named_int("beaconChainETHSharesAfter", beaconChainETHSharesAfter);
-        emit log_named_int("beaconChainETHShares", beaconChainETHSharesBefore);
-        emit log_named_uint("MAX_RESTAKED_BALANCE_GWEI_PER_VALIDATOR * GWEI_TO_WEI", MAX_RESTAKED_BALANCE_GWEI_PER_VALIDATOR * GWEI_TO_WEI);
-        emit log_named_uint("effectiveBalance", effectiveBalance);
-<<<<<<< HEAD
+
         if(effectiveBalance < MAX_RESTAKED_BALANCE_GWEI_PER_VALIDATOR * GWEI_TO_WEI){
             require(
                 (beaconChainETHSharesAfter - beaconChainETHSharesBefore) == int256(effectiveBalance),
@@ -2039,14 +2035,6 @@
             );
 
         }
-=======
-        emit log_named_uint("beaconChainETHSharesBefore", uint256(beaconChainETHSharesBefore));
-        emit log_named_uint("beaconChainETHSharesAfter", uint256(beaconChainETHSharesAfter));
-        require(
-            (beaconChainETHSharesAfter - beaconChainETHSharesBefore) == int256(uint256(MAX_RESTAKED_BALANCE_GWEI_PER_VALIDATOR)),
-            "eigenPodManager shares not updated correctly"
-        );
->>>>>>> 79828324
         return newPod;
     }
 
