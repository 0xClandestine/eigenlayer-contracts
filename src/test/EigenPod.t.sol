// SPDX-License-Identifier: BUSL-1.1
pragma solidity =0.8.12;

import "../contracts/interfaces/IEigenPod.sol";
import "../contracts/interfaces/IBLSPublicKeyCompendium.sol";
import "../contracts/middleware/BLSPublicKeyCompendium.sol";
import "../contracts/pods/DelayedWithdrawalRouter.sol";
import "./utils/ProofParsing.sol";
import "./EigenLayerDeployer.t.sol";
import "./mocks/MiddlewareRegistryMock.sol";
import "./mocks/ServiceManagerMock.sol";
import "../contracts/libraries/BeaconChainProofs.sol";
import "./mocks/BeaconChainOracleMock.sol";


contract EigenPodTests is ProofParsing, EigenPodPausingConstants {
    using BytesLib for bytes;

    uint256 internal constant GWEI_TO_WEI = 1e9;

    bytes pubkey = hex"88347ed1c492eedc97fc8c506a35d44d81f27a0c7a1c661b35913cfd15256c0cccbd34a83341f505c7de2983292f2cab";
    uint40 validatorIndex0 = 0;
    uint40 validatorIndex1 = 1;
    //hash tree root of list of validators
    bytes32 validatorTreeRoot;

    //hash tree root of individual validator container
    bytes32 validatorRoot;

    address podOwner = address(42000094993494);

    Vm cheats = Vm(HEVM_ADDRESS);
    DelegationManager public delegation;
    IStrategyManager public strategyManager;
    Slasher public slasher;
    PauserRegistry public pauserReg;

    ProxyAdmin public eigenLayerProxyAdmin;
    IBLSPublicKeyCompendium public blsPkCompendium;
    IEigenPodManager public eigenPodManager;
    IEigenPod public podImplementation;
    IDelayedWithdrawalRouter public delayedWithdrawalRouter;
    IETHPOSDeposit public ethPOSDeposit;
    IBeacon public eigenPodBeacon;
    IBeaconChainOracleMock public beaconChainOracle;
    MiddlewareRegistryMock public generalReg1;
    ServiceManagerMock public generalServiceManager1;
    address[] public slashingContracts;
    address pauser = address(69);
    address unpauser = address(489);
    address podManagerAddress = 0x212224D2F2d262cd093eE13240ca4873fcCBbA3C;
    address podAddress = address(123);
    uint256 stakeAmount = 32e18;
    mapping (address => bool) fuzzedAddressMapping;
    bytes signature;
    bytes32 depositDataRoot;

    bytes32[] withdrawalFields;
    bytes32[] validatorFields;


    // EIGENPODMANAGER EVENTS
    /// @notice Emitted to notify the update of the beaconChainOracle address
    event BeaconOracleUpdated(address indexed newOracleAddress);

    /// @notice Emitted to notify the deployment of an EigenPod
    event PodDeployed(address indexed eigenPod, address indexed podOwner);

    /// @notice Emitted to notify a deposit of beacon chain ETH recorded in the strategy manager
    event BeaconChainETHDeposited(address indexed podOwner, uint256 amount);

    /// @notice Emitted when `maxPods` value is updated from `previousValue` to `newValue`
    event MaxPodsUpdated(uint256 previousValue, uint256 newValue);


    // EIGENPOD EVENTS
    /// @notice Emitted when an ETH validator stakes via this eigenPod
    event EigenPodStaked(bytes pubkey);

    /// @notice Emitted when an ETH validator's withdrawal credentials are successfully verified to be pointed to this eigenPod
    event ValidatorRestaked(uint40 validatorIndex);

    /// @notice Emitted when an ETH validator's balance is updated in EigenLayer
    event ValidatorBalanceUpdated(uint40 validatorIndex, uint64 newBalanceGwei);

    
    /// @notice Emitted when an ETH validator is prove to have withdrawn from the beacon chain
    event FullWithdrawalRedeemed(uint40 validatorIndex, address indexed recipient, uint64 withdrawalAmountGwei);

    /// @notice Emitted when a partial withdrawal claim is successfully redeemed
    event PartialWithdrawalRedeemed(uint40 validatorIndex, address indexed recipient, uint64 partialWithdrawalAmountGwei);

    /// @notice Emitted when restaked beacon chain ETH is withdrawn from the eigenPod.
    event RestakedBeaconChainETHWithdrawn(address indexed recipient, uint256 amount);

    // DELAYED WITHDRAWAL ROUTER EVENTS
    /// @notice Emitted when the `withdrawalDelayBlocks` variable is modified from `previousValue` to `newValue`.
    event WithdrawalDelayBlocksSet(uint256 previousValue, uint256 newValue);

    /// @notice event for delayedWithdrawal creation
    event DelayedWithdrawalCreated(address podOwner, address recipient, uint256 amount, uint256 index);

    /// @notice event for the claiming of delayedWithdrawals
    event DelayedWithdrawalsClaimed(address recipient, uint256 amountClaimed, uint256 delayedWithdrawalsCompleted);


    modifier fuzzedAddress(address addr) virtual {
        cheats.assume(fuzzedAddressMapping[addr] == false);
        _;
    }


    uint32 WITHDRAWAL_DELAY_BLOCKS = 7 days / 12 seconds;
    uint256 REQUIRED_BALANCE_WEI = 32 ether;
    uint64  MAX_VALIDATOR_BALANCE_GWEI = 32e9;
    uint64  EFFECTIVE_RESTAKED_BALANCE_OFFSET = 75e7;

    //performs basic deployment before each test
    function setUp() public {
        // deploy proxy admin for ability to upgrade proxy contracts
        eigenLayerProxyAdmin = new ProxyAdmin();

        // deploy pauser registry
        address[] memory pausers = new address[](1);
        pausers[0] = pauser;
        pauserReg= new PauserRegistry(pausers, unpauser);

        blsPkCompendium = new BLSPublicKeyCompendium();

        /**
         * First, deploy upgradeable proxy contracts that **will point** to the implementations. Since the implementation contracts are
         * not yet deployed, we give these proxies an empty contract as the initial implementation, to act as if they have no code.
         */
        EmptyContract emptyContract = new EmptyContract();
        delegation = DelegationManager(
            address(new TransparentUpgradeableProxy(address(emptyContract), address(eigenLayerProxyAdmin), ""))
        );
        strategyManager = StrategyManager(
            address(new TransparentUpgradeableProxy(address(emptyContract), address(eigenLayerProxyAdmin), ""))
        );
        slasher = Slasher(
            address(new TransparentUpgradeableProxy(address(emptyContract), address(eigenLayerProxyAdmin), ""))
        );
        delayedWithdrawalRouter = DelayedWithdrawalRouter(
            address(new TransparentUpgradeableProxy(address(emptyContract), address(eigenLayerProxyAdmin), ""))
        );

        ethPOSDeposit = new ETHPOSDepositMock();
        podImplementation = new EigenPod(
                ethPOSDeposit, 
                delayedWithdrawalRouter,
                IEigenPodManager(podManagerAddress),
                MAX_VALIDATOR_BALANCE_GWEI,
                EFFECTIVE_RESTAKED_BALANCE_OFFSET
        );
        eigenPodBeacon = new UpgradeableBeacon(address(podImplementation));

        // this contract is deployed later to keep its address the same (for these tests)
        eigenPodManager = EigenPodManager(
            address(new TransparentUpgradeableProxy(address(emptyContract), address(eigenLayerProxyAdmin), ""))
        );

        // Second, deploy the *implementation* contracts, using the *proxy contracts* as inputs
        DelegationManager delegationImplementation = new DelegationManager(strategyManager, slasher);
        StrategyManager strategyManagerImplementation = new StrategyManager(delegation, IEigenPodManager(podManagerAddress), slasher);
        Slasher slasherImplementation = new Slasher(strategyManager, delegation);
        EigenPodManager eigenPodManagerImplementation = new EigenPodManager(ethPOSDeposit, eigenPodBeacon, strategyManager, slasher);

        //ensuring that the address of eigenpodmanager doesn't change
        bytes memory code = address(eigenPodManager).code;
        cheats.etch(podManagerAddress, code);
        eigenPodManager = IEigenPodManager(podManagerAddress);

        beaconChainOracle = new BeaconChainOracleMock();
        DelayedWithdrawalRouter delayedWithdrawalRouterImplementation = new DelayedWithdrawalRouter(IEigenPodManager(podManagerAddress));

        address initialOwner = address(this);
        // Third, upgrade the proxy contracts to use the correct implementation contracts and initialize them.
        eigenLayerProxyAdmin.upgradeAndCall(
            TransparentUpgradeableProxy(payable(address(delegation))),
            address(delegationImplementation),
            abi.encodeWithSelector(
                DelegationManager.initialize.selector,
                initialOwner,
                pauserReg,
                0/*initialPausedStatus*/
            )
        );
        eigenLayerProxyAdmin.upgradeAndCall(
            TransparentUpgradeableProxy(payable(address(strategyManager))),
            address(strategyManagerImplementation),
            abi.encodeWithSelector(
                StrategyManager.initialize.selector,
                initialOwner,
                initialOwner,
                pauserReg,
                0/*initialPausedStatus*/,
                0/*withdrawalDelayBlocks*/
            )
        );
        eigenLayerProxyAdmin.upgradeAndCall(
            TransparentUpgradeableProxy(payable(address(slasher))),
            address(slasherImplementation),
            abi.encodeWithSelector(
                Slasher.initialize.selector,
                initialOwner,
                pauserReg,
                0/*initialPausedStatus*/
            )
        );
        // TODO: add `cheats.expectEmit` calls for initialization events
        eigenLayerProxyAdmin.upgradeAndCall(
            TransparentUpgradeableProxy(payable(address(eigenPodManager))),
            address(eigenPodManagerImplementation),
            abi.encodeWithSelector(
                EigenPodManager.initialize.selector,
                type(uint256).max, // maxPods
                beaconChainOracle,
                initialOwner,
                pauserReg,
                0/*initialPausedStatus*/
            )
        );
        uint256 initPausedStatus = 0;
        uint256 withdrawalDelayBlocks = WITHDRAWAL_DELAY_BLOCKS;
        eigenLayerProxyAdmin.upgradeAndCall(
            TransparentUpgradeableProxy(payable(address(delayedWithdrawalRouter))),
            address(delayedWithdrawalRouterImplementation),
            abi.encodeWithSelector(DelayedWithdrawalRouter.initialize.selector, initialOwner, pauserReg, initPausedStatus, withdrawalDelayBlocks)
        );
        generalServiceManager1 = new ServiceManagerMock(slasher);

        generalReg1 = new MiddlewareRegistryMock(
             generalServiceManager1,
             strategyManager
        );

        cheats.deal(address(podOwner), 5*stakeAmount);     

        fuzzedAddressMapping[address(0)] = true;
        fuzzedAddressMapping[address(eigenLayerProxyAdmin)] = true;
        fuzzedAddressMapping[address(strategyManager)] = true;
        fuzzedAddressMapping[address(eigenPodManager)] = true;
        fuzzedAddressMapping[address(delegation)] = true;
        fuzzedAddressMapping[address(slasher)] = true;
        fuzzedAddressMapping[address(generalServiceManager1)] = true;
        fuzzedAddressMapping[address(generalReg1)] = true;
    }

    function testStaking() public {
        cheats.startPrank(podOwner);
        IEigenPod newPod = eigenPodManager.getPod(podOwner);
        cheats.expectEmit(true, true, true, true, address(newPod));
        emit EigenPodStaked(pubkey);
        eigenPodManager.stake{value: stakeAmount}(pubkey, signature, depositDataRoot);
        cheats.stopPrank();
    }

    function testWithdrawBeforeRestaking() public {
        testStaking();
        IEigenPod pod = eigenPodManager.getPod(podOwner);
        require(pod.hasRestaked() == false, "Pod should not be restaked");

        // simulate a withdrawal
        cheats.deal(address(pod), stakeAmount);
        cheats.startPrank(podOwner);
        cheats.expectEmit(true, true, true, true, address(delayedWithdrawalRouter));
        emit DelayedWithdrawalCreated(podOwner, podOwner, stakeAmount, delayedWithdrawalRouter.userWithdrawalsLength(podOwner));
        pod.withdrawBeforeRestaking();
        require(_getLatestDelayedWithdrawalAmount(podOwner) == stakeAmount, "Payment amount should be stake amount");
        require(pod.mostRecentWithdrawalTimestamp() == uint64(block.timestamp), "Most recent withdrawal block number not updated");
    }

    function testDeployEigenPodWithoutActivateRestaking() public {
        // ./solidityProofGen "ValidatorFieldsProof" 61336 true "data/slot_58000/oracle_capella_beacon_state_58100.ssz" "withdrawalCredentialAndBalanceProof_61336.json"
        setJSON("./src/test/test-data/withdrawalCredentialAndBalanceProof_61336.json");

        IEigenPod newPod = eigenPodManager.getPod(podOwner);

        cheats.startPrank(podOwner);
        eigenPodManager.stake{value: stakeAmount}(pubkey, signature, depositDataRoot);
        cheats.stopPrank();

        uint64 timestamp = 0;
        bytes32[][] memory validatorFieldsArray = new bytes32[][](1);
        validatorFieldsArray[0] = getValidatorFields();
        BeaconChainProofs.WithdrawalCredentialProofs[] memory proofsArray = new BeaconChainProofs.WithdrawalCredentialProofs[](1);
        proofsArray[0] = _getWithdrawalCredentialProof();
        uint40[] memory validatorIndices = new uint40[](1);
        validatorIndices[0] = uint40(getValidatorIndex());


        cheats.startPrank(podOwner);
        cheats.warp(timestamp += 1);
        cheats.expectRevert(bytes("EigenPod.hasEnabledRestaking: restaking is not enabled"));
        newPod.verifyWithdrawalCredentials(timestamp, validatorIndices, proofsArray, validatorFieldsArray);
        cheats.stopPrank();
    }

    function testDeployEigenPodTooSoon() public {
        // ./solidityProofGen "ValidatorFieldsProof" 61336 true "data/slot_58000/oracle_capella_beacon_state_58100.ssz" "withdrawalCredentialAndBalanceProof_61336.json"
        setJSON("./src/test/test-data/withdrawalCredentialAndBalanceProof_61336.json");

        IEigenPod newPod = eigenPodManager.getPod(podOwner);

        cheats.startPrank(podOwner);
        eigenPodManager.stake{value: stakeAmount}(pubkey, signature, depositDataRoot);
        cheats.stopPrank();

        uint64 timestamp = 0;
        bytes32[][] memory validatorFieldsArray = new bytes32[][](1);
        validatorFieldsArray[0] = getValidatorFields();
        BeaconChainProofs.WithdrawalCredentialProofs[] memory proofsArray = new BeaconChainProofs.WithdrawalCredentialProofs[](1);
        proofsArray[0] = _getWithdrawalCredentialProof();
        uint40[] memory validatorIndices = new uint40[](1);
        validatorIndices[0] = uint40(getValidatorIndex());


        cheats.startPrank(podOwner);
        cheats.expectRevert(bytes("EigenPod.proofIsForValidTimestamp: beacon chain proof must be for block number after mostRecentWithdrawalTimestamp"));
        newPod.verifyWithdrawalCredentials(timestamp, validatorIndices, proofsArray, validatorFieldsArray);
        cheats.stopPrank();
    }

    function testWithdrawBeforeRestakingAfterRestaking() public {
        // ./solidityProofGen "ValidatorFieldsProof" 61336 true "data/slot_58000/oracle_capella_beacon_state_58100.ssz" "withdrawalCredentialAndBalanceProof_61336.json"
        setJSON("./src/test/test-data/withdrawalCredentialAndBalanceProof_61336.json");
        IEigenPod pod = _testDeployAndVerifyNewEigenPod(podOwner, signature, depositDataRoot);

        cheats.expectRevert(bytes("EigenPod.hasNeverRestaked: restaking is enabled"));
        cheats.startPrank(podOwner);
        pod.withdrawBeforeRestaking();
        cheats.stopPrank();
    }

    function testWithdrawFromPod() public {
        cheats.startPrank(podOwner);
        eigenPodManager.stake{value: stakeAmount}(pubkey, signature, depositDataRoot);
        cheats.stopPrank();

        IEigenPod pod = eigenPodManager.getPod(podOwner);
        cheats.deal(address(pod), stakeAmount);

        cheats.startPrank(podOwner);
        uint256 userWithdrawalsLength = delayedWithdrawalRouter.userWithdrawalsLength(podOwner);
        // cheats.expectEmit(true, true, true, true, address(delayedWithdrawalRouter));
        cheats.expectEmit(true, true, true, true);
        emit DelayedWithdrawalCreated(podOwner, podOwner, stakeAmount, userWithdrawalsLength);
        pod.withdrawBeforeRestaking();
        cheats.stopPrank();
        require(address(pod).balance == 0, "Pod balance should be 0");
    }

    function testAttemptedWithdrawalAfterVerifyingWithdrawalCredentials() public {
        testDeployAndVerifyNewEigenPod();
        IEigenPod pod = eigenPodManager.getPod(podOwner);
        cheats.startPrank(podOwner);
        cheats.expectRevert(bytes("EigenPod.hasNeverRestaked: restaking is enabled"));
        IEigenPod(pod).withdrawBeforeRestaking();
        cheats.stopPrank();
    }

    function testFullWithdrawalProof() public {
        setJSON("./src/test/test-data/fullWithdrawalProof.json");
        BeaconChainProofs.WithdrawalProofs memory proofs = _getWithdrawalProof();
        withdrawalFields = getWithdrawalFields();   
        validatorFields = getValidatorFields();

        Relayer relay = new Relayer();

        bytes32 beaconStateRoot = getBeaconStateRoot();
        relay.verifyWithdrawalProofs(beaconStateRoot, proofs, withdrawalFields);
    }

    /// @notice This test is to ensure the full withdrawal flow works
    function testFullWithdrawalFlow() public returns (IEigenPod) {
        //this call is to ensure that validator 61336 has proven their withdrawalcreds
        // ./solidityProofGen "ValidatorFieldsProof" 61336 true "data/slot_58000/oracle_capella_beacon_state_58100.ssz" "withdrawalCredentialAndBalanceProof_61336.json"
        setJSON("./src/test/test-data/withdrawalCredentialAndBalanceProof_61336.json");
        _testDeployAndVerifyNewEigenPod(podOwner, signature, depositDataRoot);
        IEigenPod newPod = eigenPodManager.getPod(podOwner);

        // ./solidityProofGen "WithdrawalFieldsProof" 61336 2262 "data/slot_43222/oracle_capella_beacon_state_43300.ssz" "data/slot_43222/capella_block_header_43222.json" "data/slot_43222/capella_block_43222.json" fullWithdrawalProof.json
        setJSON("./src/test/test-data/fullWithdrawalProof.json");
        BeaconChainOracleMock(address(beaconChainOracle)).setBeaconChainStateRoot(getLatestBlockHeaderRoot());
        uint64 restakedExecutionLayerGweiBefore = newPod.withdrawableRestakedExecutionLayerGwei();
       
        withdrawalFields = getWithdrawalFields();
        uint64 withdrawalAmountGwei = Endian.fromLittleEndianUint64(withdrawalFields[BeaconChainProofs.WITHDRAWAL_VALIDATOR_AMOUNT_INDEX]);

        uint64 leftOverBalanceWEI = uint64(withdrawalAmountGwei - newPod.MAX_VALIDATOR_BALANCE_GWEI()) * uint64(GWEI_TO_WEI);
        uint40 validatorIndex = uint40(Endian.fromLittleEndianUint64(withdrawalFields[BeaconChainProofs.WITHDRAWAL_VALIDATOR_INDEX_INDEX]));
        cheats.deal(address(newPod), leftOverBalanceWEI);
        
        uint256 delayedWithdrawalRouterContractBalanceBefore = address(delayedWithdrawalRouter).balance;
        {
            BeaconChainProofs.WithdrawalProofs[] memory withdrawalProofsArray = new BeaconChainProofs.WithdrawalProofs[](1);
            withdrawalProofsArray[0] = _getWithdrawalProof();
            bytes[] memory validatorFieldsProofArray = new bytes[](1);
            validatorFieldsProofArray[0] = abi.encodePacked(getValidatorProof());
            bytes32[][] memory validatorFieldsArray = new bytes32[][](1);
            validatorFieldsArray[0] = getValidatorFields();
            bytes32[][] memory withdrawalFieldsArray = new bytes32[][](1);
            withdrawalFieldsArray[0] = withdrawalFields;


            //cheats.expectEmit(true, true, true, true, address(newPod));
            emit FullWithdrawalRedeemed(validatorIndex, podOwner, withdrawalAmountGwei);
            newPod.verifyAndProcessWithdrawals(withdrawalProofsArray, validatorFieldsProofArray, validatorFieldsArray, withdrawalFieldsArray, 0, 0);
        }
        require(newPod.withdrawableRestakedExecutionLayerGwei() -  restakedExecutionLayerGweiBefore == newPod.MAX_VALIDATOR_BALANCE_GWEI(),
            "restakedExecutionLayerGwei has not been incremented correctly");
        require(address(delayedWithdrawalRouter).balance - delayedWithdrawalRouterContractBalanceBefore == leftOverBalanceWEI,
            "pod delayed withdrawal balance hasn't been updated correctly");
        require(newPod.validatorPubkeyHashToInfo(getValidatorPubkeyHash()).restakedBalanceGwei == 0, "balance not reset correctly");

        cheats.roll(block.number + WITHDRAWAL_DELAY_BLOCKS + 1);
        uint podOwnerBalanceBefore = address(podOwner).balance;
        delayedWithdrawalRouter.claimDelayedWithdrawals(podOwner, 1);
        require(address(podOwner).balance - podOwnerBalanceBefore == leftOverBalanceWEI, "Pod owner balance hasn't been updated correctly");
        return newPod;
    }

    /// @notice This test is to ensure that the partial withdrawal flow works correctly
    function testPartialWithdrawalFlow() public returns(IEigenPod) {
        //this call is to ensure that validator 61068 has proven their withdrawalcreds
        setJSON("./src/test/test-data/withdrawalCredentialAndBalanceProof_61068.json");
        _testDeployAndVerifyNewEigenPod(podOwner, signature, depositDataRoot);
        IEigenPod newPod = eigenPodManager.getPod(podOwner);
        

        //generate partialWithdrawalProofs.json with: 
        // ./solidityProofGen "WithdrawalFieldsProof" 61068 656 "data/slot_58000/oracle_capella_beacon_state_58100.ssz" "data/slot_58000/capella_block_header_58000.json" "data/slot_58000/capella_block_58000.json" "partialWithdrawalProof.json"
        setJSON("./src/test/test-data/partialWithdrawalProof.json");
        withdrawalFields = getWithdrawalFields();
        validatorFields = getValidatorFields();
        BeaconChainProofs.WithdrawalProofs memory withdrawalProofs = _getWithdrawalProof();
        bytes memory validatorFieldsProof = abi.encodePacked(getValidatorProof());

        BeaconChainOracleMock(address(beaconChainOracle)).setBeaconChainStateRoot(getLatestBlockHeaderRoot());
        uint64 withdrawalAmountGwei = Endian.fromLittleEndianUint64(withdrawalFields[BeaconChainProofs.WITHDRAWAL_VALIDATOR_AMOUNT_INDEX]);
        uint40 validatorIndex = uint40(Endian.fromLittleEndianUint64(withdrawalFields[BeaconChainProofs.WITHDRAWAL_VALIDATOR_INDEX_INDEX]));

        cheats.deal(address(newPod), stakeAmount);    
        {
            BeaconChainProofs.WithdrawalProofs[] memory withdrawalProofsArray = new BeaconChainProofs.WithdrawalProofs[](1);
            withdrawalProofsArray[0] = withdrawalProofs;
            bytes[] memory validatorFieldsProofArray = new bytes[](1);
            validatorFieldsProofArray[0] = validatorFieldsProof;
            bytes32[][] memory validatorFieldsArray = new bytes32[][](1);
            validatorFieldsArray[0] = validatorFields;
            bytes32[][] memory withdrawalFieldsArray = new bytes32[][](1);
            withdrawalFieldsArray[0] = withdrawalFields;

            uint256 delayedWithdrawalRouterContractBalanceBefore = address(delayedWithdrawalRouter).balance;
            cheats.expectEmit(true, true, true, true, address(newPod));
            emit PartialWithdrawalRedeemed(validatorIndex, podOwner, withdrawalAmountGwei);
            newPod.verifyAndProcessWithdrawals(withdrawalProofsArray, validatorFieldsProofArray, validatorFieldsArray, withdrawalFieldsArray, 0, 0);
            require(newPod.provenWithdrawal(validatorFields[0], Endian.fromLittleEndianUint64(withdrawalProofs.slotRoot)), "provenPartialWithdrawal should be true");
            withdrawalAmountGwei = uint64(withdrawalAmountGwei*GWEI_TO_WEI);
            require(address(delayedWithdrawalRouter).balance - delayedWithdrawalRouterContractBalanceBefore == withdrawalAmountGwei,
                "pod delayed withdrawal balance hasn't been updated correctly");
        }

        cheats.roll(block.number + WITHDRAWAL_DELAY_BLOCKS + 1);
        uint podOwnerBalanceBefore = address(podOwner).balance;
        delayedWithdrawalRouter.claimDelayedWithdrawals(podOwner, 1);
        require(address(podOwner).balance - podOwnerBalanceBefore == withdrawalAmountGwei, "Pod owner balance hasn't been updated correctly");
        return newPod;
    }

    /// @notice verifies that multiple partial withdrawals can be made before a full withdrawal
    function testProvingMultiplePartialWithdrawalsForSameSlot(/*uint256 numPartialWithdrawals*/) public {
        IEigenPod newPod = testPartialWithdrawalFlow();

        BeaconChainProofs.WithdrawalProofs memory withdrawalProofs = _getWithdrawalProof();
        bytes memory validatorFieldsProof = abi.encodePacked(getValidatorProof());
        withdrawalFields = getWithdrawalFields();   
        validatorFields = getValidatorFields();

        BeaconChainProofs.WithdrawalProofs[] memory withdrawalProofsArray = new BeaconChainProofs.WithdrawalProofs[](1);
        withdrawalProofsArray[0] = withdrawalProofs;
        bytes[] memory validatorFieldsProofArray = new bytes[](1);
        validatorFieldsProofArray[0] = validatorFieldsProof;
        bytes32[][] memory validatorFieldsArray = new bytes32[][](1);
        validatorFieldsArray[0] = validatorFields;
        bytes32[][] memory withdrawalFieldsArray = new bytes32[][](1);
        withdrawalFieldsArray[0] = withdrawalFields;

        cheats.expectRevert(bytes("EigenPod._verifyAndProcessWithdrawal: withdrawal has already been proven for this slot"));
        newPod.verifyAndProcessWithdrawals(withdrawalProofsArray, validatorFieldsProofArray, validatorFieldsArray, withdrawalFieldsArray, 0, 0);
    }

    /// @notice verifies that multiple full withdrawals for a single validator fail
    function testDoubleFullWithdrawal() public returns(IEigenPod newPod) {
        IEigenPod newPod = testFullWithdrawalFlow();
        BeaconChainProofs.WithdrawalProofs memory withdrawalProofs = _getWithdrawalProof();
        bytes memory validatorFieldsProof = abi.encodePacked(getValidatorProof());
        withdrawalFields = getWithdrawalFields();   
        validatorFields = getValidatorFields();
        uint256 beaconChainSharesBefore = getBeaconChainETHShares(podOwner);
        uint256 withdrawableRestakedGwei = newPod.withdrawableRestakedExecutionLayerGwei();
        
        uint64 withdrawalAmountGwei = Endian.fromLittleEndianUint64(withdrawalFields[BeaconChainProofs.WITHDRAWAL_VALIDATOR_AMOUNT_INDEX]);
        uint64 leftOverBalanceWEI = uint64(withdrawalAmountGwei - newPod.MAX_VALIDATOR_BALANCE_GWEI()) * uint64(GWEI_TO_WEI);
        cheats.deal(address(newPod), leftOverBalanceWEI);

        BeaconChainProofs.WithdrawalProofs[] memory withdrawalProofsArray = new BeaconChainProofs.WithdrawalProofs[](1);
        withdrawalProofsArray[0] = withdrawalProofs;
        bytes[] memory validatorFieldsProofArray = new bytes[](1);
        validatorFieldsProofArray[0] = validatorFieldsProof;
        bytes32[][] memory validatorFieldsArray = new bytes32[][](1);
        validatorFieldsArray[0] = validatorFields;
        bytes32[][] memory withdrawalFieldsArray = new bytes32[][](1);
        withdrawalFieldsArray[0] = withdrawalFields;

        cheats.expectRevert(bytes("EigenPod._verifyAndProcessWithdrawal: withdrawal has already been proven for this slot"));
        newPod.verifyAndProcessWithdrawals(withdrawalProofsArray, validatorFieldsProofArray, validatorFieldsArray, withdrawalFieldsArray, 0, 0);
        
        return newPod;
    }

    function testDeployAndVerifyNewEigenPod() public returns(IEigenPod) {
        // ./solidityProofGen "ValidatorFieldsProof" 61068 false "data/slot_58000/oracle_capella_beacon_state_58100.ssz" "withdrawalCredentialAndBalanceProof_61068.json"
        setJSON("./src/test/test-data/withdrawalCredentialAndBalanceProof_61068.json");
        return _testDeployAndVerifyNewEigenPod(podOwner, signature, depositDataRoot);
    }

    // //test freezing operator after a beacon chain slashing event
    function testUpdateSlashedBeaconBalance() public {
        //make initial deposit
        // ./solidityProofGen "BalanceProof" 61511 true "data/slot_209635/oracle_capella_beacon_state_209635.ssz" "balanceUpdateProof_notOvercommitted_61511.json"
        setJSON("./src/test/test-data/slashedProofs/balanceUpdateProof_notOvercommitted_61511.json");
        _testDeployAndVerifyNewEigenPod(podOwner, signature, depositDataRoot);
        IEigenPod newPod = eigenPodManager.getPod(podOwner);

        // ./solidityProofGen "BalanceProof" 61511 false  "data/slot_209635/oracle_capella_beacon_state_209635.ssz" "balanceUpdateProof_Overcommitted_61511.json"
        setJSON("./src/test/test-data/slashedProofs/balanceUpdateProof_Overcommitted_61511.json");
        _proveOverCommittedStake(newPod);

        uint64 newValidatorBalance = BeaconChainProofs.getBalanceFromBalanceRoot(uint40(getValidatorIndex()), getBalanceRoot());        
        uint256 beaconChainETHShares = strategyManager.stakerStrategyShares(podOwner, strategyManager.beaconChainETHStrategy());

        require(beaconChainETHShares == _getEffectiveRestakedBalanceGwei(newValidatorBalance) * GWEI_TO_WEI, "strategyManager shares not updated correctly");
    }

    //test deploying an eigen pod with mismatched withdrawal credentials between the proof and the actual pod's address
    function testDeployNewEigenPodWithWrongWithdrawalCreds(address wrongWithdrawalAddress) public {
        setJSON("./src/test/test-data/withdrawalCredentialAndBalanceProof_61068.json");
        cheats.startPrank(podOwner);
        eigenPodManager.stake{value: stakeAmount}(pubkey, signature, depositDataRoot);
        cheats.stopPrank();

        IEigenPod newPod;
        newPod = eigenPodManager.getPod(podOwner);
        // make sure that wrongWithdrawalAddress is not set to actual pod address
        cheats.assume(wrongWithdrawalAddress != address(newPod));

        validatorFields = getValidatorFields();
        validatorFields[1] = abi.encodePacked(bytes1(uint8(1)), bytes11(0), wrongWithdrawalAddress).toBytes32(0);
        uint64 timestamp = 0;

        bytes32[][] memory validatorFieldsArray = new bytes32[][](1);
        validatorFieldsArray[0] = validatorFields;
        BeaconChainProofs.WithdrawalCredentialProofs[] memory proofsArray = new BeaconChainProofs.WithdrawalCredentialProofs[](1);
        proofsArray[0] = _getWithdrawalCredentialProof();
        uint40[] memory validatorIndices = new uint40[](1);
        validatorIndices[0] = uint40(validatorIndex0);


        cheats.startPrank(podOwner);
        cheats.warp(timestamp);
        newPod.activateRestaking();
        cheats.warp(timestamp += 1);
        cheats.expectRevert(bytes("EigenPod.verifyCorrectWithdrawalCredentials: Proof is not for this EigenPod"));
        newPod.verifyWithdrawalCredentials(timestamp, validatorIndices, proofsArray, validatorFieldsArray);
        cheats.stopPrank();
    }

    function testVerifyWithdrawalCredsFromNonPodOwnerAddress(address nonPodOwnerAddress) public {
        require(nonPodOwnerAddress != podOwner, "nonPodOwnerAddress must be different from podOwner");
        setJSON("./src/test/test-data/withdrawalCredentialAndBalanceProof_61068.json");
        cheats.startPrank(podOwner);
        eigenPodManager.stake{value: stakeAmount}(pubkey, signature, depositDataRoot);
        cheats.stopPrank();

        IEigenPod newPod = eigenPodManager.getPod(podOwner);
 
        uint64 timestamp = 1;

        bytes32[][] memory validatorFieldsArray = new bytes32[][](1);
        validatorFieldsArray[0] = getValidatorFields();
        BeaconChainProofs.WithdrawalCredentialProofs[] memory proofsArray = new BeaconChainProofs.WithdrawalCredentialProofs[](1);
        proofsArray[0] = _getWithdrawalCredentialProof();
        uint40[] memory validatorIndices = new uint40[](1);
        validatorIndices[0] = uint40(validatorIndex0);

        cheats.startPrank(nonPodOwnerAddress);
        cheats.expectRevert(bytes("EigenPod.onlyEigenPodOwner: not podOwner"));
        newPod.verifyWithdrawalCredentials(timestamp, validatorIndices, proofsArray, validatorFieldsArray);
        cheats.stopPrank();
    }

    //test that when withdrawal credentials are verified more than once, it reverts
    function testDeployNewEigenPodWithActiveValidator() public {
        // ./solidityProofGen "ValidatorFieldsProof" 61068 false "data/slot_58000/oracle_capella_beacon_state_58100.ssz" "withdrawalCredentialAndBalanceProof_61068.json"
        setJSON("./src/test/test-data/withdrawalCredentialAndBalanceProof_61068.json");
        IEigenPod pod = _testDeployAndVerifyNewEigenPod(podOwner, signature, depositDataRoot);

        uint64 timestamp = 1;

        bytes32[][] memory validatorFieldsArray = new bytes32[][](1);
        validatorFieldsArray[0] = getValidatorFields();
        BeaconChainProofs.WithdrawalCredentialProofs[] memory proofsArray = new BeaconChainProofs.WithdrawalCredentialProofs[](1);
        proofsArray[0] = _getWithdrawalCredentialProof();
        uint40[] memory validatorIndices = new uint40[](1);
        validatorIndices[0] = uint40(getValidatorIndex());

        cheats.startPrank(podOwner);
        cheats.expectRevert(bytes("EigenPod.verifyCorrectWithdrawalCredentials: Validator must be inactive to prove withdrawal credentials"));
        pod.verifyWithdrawalCredentials(timestamp, validatorIndices, proofsArray, validatorFieldsArray);
        cheats.stopPrank();
    }

    function getBeaconChainETHShares(address staker) internal view returns(uint256) {
        return strategyManager.stakerStrategyShares(staker, strategyManager.beaconChainETHStrategy());
    }

    // // 3. Single withdrawal credential
    // // Test: Owner proves an withdrawal credential.
    // // Expected Behaviour: beaconChainETH shares should increment by REQUIRED_BALANCE_WEI
    // //                     validator status should be marked as ACTIVE

    function testProveSingleWithdrawalCredential() public {
        // get beaconChainETH shares
        uint256 beaconChainETHBefore = getBeaconChainETHShares(podOwner);

        // ./solidityProofGen "ValidatorFieldsProof" 61068 false "data/slot_58000/oracle_capella_beacon_state_58100.ssz" "withdrawalCredentialAndBalanceProof_61068.json"
        setJSON("./src/test/test-data/withdrawalCredentialAndBalanceProof_61068.json");
        IEigenPod pod = _testDeployAndVerifyNewEigenPod(podOwner, signature, depositDataRoot);
        bytes32 validatorPubkeyHash = getValidatorPubkeyHash();


        uint256 beaconChainETHAfter = getBeaconChainETHShares(pod.podOwner());
        emit log_named_uint("beaconChainETHBefore", beaconChainETHBefore);
        emit log_named_uint("beaconChainETHAfter", beaconChainETHAfter);
        assertTrue(beaconChainETHAfter - beaconChainETHBefore == _getEffectiveRestakedBalanceGwei(pod.MAX_VALIDATOR_BALANCE_GWEI())*GWEI_TO_WEI, "pod balance not updated correcty");
        assertTrue(pod.validatorStatus(validatorPubkeyHash) == IEigenPod.VALIDATOR_STATUS.ACTIVE, "wrong validator status");
    }

    // // 5. Prove overcommitted balance
    // // Setup: Run (3). 
    // // Test: Watcher proves an overcommitted balance for validator from (3).
    // // Expected Behaviour: beaconChainETH shares should decrement by REQUIRED_BALANCE_WEI
    // //                     validator status should be marked as OVERCOMMITTED

    function testProveOverCommittedBalance() public {
        // ./solidityProofGen "BalanceUpdateProof" 61511 true 0 "data/slot_209635/oracle_capella_beacon_state_209635.ssz" "balanceUpdateProof_notOvercommitted_61511.json"
        setJSON("./src/test/test-data/slashedProofs/balanceUpdateProof_notOvercommitted_61511.json");
        IEigenPod newPod = _testDeployAndVerifyNewEigenPod(podOwner, signature, depositDataRoot);
        // get beaconChainETH shares
        uint256 beaconChainETHBefore = getBeaconChainETHShares(podOwner);

        bytes32 validatorPubkeyHash = getValidatorPubkeyHash();
        uint256 validatorRestakedBalanceBefore = newPod.validatorPubkeyHashToInfo(validatorPubkeyHash).restakedBalanceGwei;
        

        // ./solidityProofGen "BalanceUpdateProof" 61511 false 0 "data/slot_209635/oracle_capella_beacon_state_209635.ssz" "balanceUpdateProof_Overcommitted_61511.json"
        setJSON("./src/test/test-data/slashedProofs/balanceUpdateProof_Overcommitted_61511.json");
        // prove overcommitted balance
        _proveOverCommittedStake(newPod);

        uint256 validatorRestakedBalanceAfter = newPod.validatorPubkeyHashToInfo(validatorPubkeyHash).restakedBalanceGwei;

        uint64 newValidatorBalance = BeaconChainProofs.getBalanceFromBalanceRoot(uint40(getValidatorIndex()), getBalanceRoot());        
        uint256 shareDiff = beaconChainETHBefore - getBeaconChainETHShares(podOwner);
 
        assertTrue(getBeaconChainETHShares(podOwner) == _getEffectiveRestakedBalanceGwei(newValidatorBalance) * GWEI_TO_WEI, "hysterisis not working");
        assertTrue(beaconChainETHBefore - getBeaconChainETHShares(podOwner) == shareDiff, "BeaconChainETHShares not updated");
        assertTrue(validatorRestakedBalanceBefore - validatorRestakedBalanceAfter  == shareDiff/GWEI_TO_WEI, "validator restaked balance not updated");
    }

    function testVerifyUndercommittedBalance() public {
        // ./solidityProofGen "BalanceUpdateProof" 61511 true "data/slot_209635/oracle_capella_beacon_state_209635.ssz" "balanceUpdateProof_notOvercommitted_61511.json"
        setJSON("./src/test/test-data/slashedProofs/balanceUpdateProof_notOvercommitted_61511.json");
        IEigenPod newPod = _testDeployAndVerifyNewEigenPod(podOwner, signature, depositDataRoot);
        // get beaconChainETH shares
        uint256 beaconChainETHBefore = getBeaconChainETHShares(podOwner);
        bytes32 validatorPubkeyHash = getValidatorPubkeyHash();
        uint256 validatorRestakedBalanceBefore = newPod.validatorPubkeyHashToInfo(validatorPubkeyHash).restakedBalanceGwei;

        // ./solidityProofGen "BalanceUpdateProof" 61511 false  "data/slot_209635/oracle_capella_beacon_state_209635.ssz" "balanceUpdateProof_Overcommitted_61511.json"
        setJSON("./src/test/test-data/slashedProofs/balanceUpdateProof_Overcommitted_61511.json");
        // prove overcommitted balance
        _proveOverCommittedStake(newPod);

        // ./solidityProofGen "BalanceUpdateProof" 61511 true 100  "data/slot_209635/oracle_capella_beacon_state_209635.ssz" "balanceUpdateProof_notOvercommitted_61511_incrementedBlockBy100.json"
        setJSON("./src/test/test-data/slashedProofs/balanceUpdateProof_notOvercommitted_61511_incrementedBlockBy100.json");
        _proveUnderCommittedStake(newPod);

        uint256 validatorRestakedBalanceAfter = newPod.validatorPubkeyHashToInfo(validatorPubkeyHash).restakedBalanceGwei;

        uint64 newValidatorBalance = BeaconChainProofs.getBalanceFromBalanceRoot(uint40(getValidatorIndex()), getBalanceRoot());        
        uint256 shareDiff = beaconChainETHBefore - getBeaconChainETHShares(podOwner);
        
        assertTrue(getBeaconChainETHShares(podOwner) == _getEffectiveRestakedBalanceGwei(newValidatorBalance) * GWEI_TO_WEI, "hysterisis not working");
        assertTrue(beaconChainETHBefore - getBeaconChainETHShares(podOwner) == shareDiff, "BeaconChainETHShares not updated");
        assertTrue(validatorRestakedBalanceBefore - validatorRestakedBalanceAfter  == shareDiff/GWEI_TO_WEI, "validator restaked balance not updated");    
    }

    function testTooSoonBalanceUpdates() public {
        // ./solidityProofGen "BalanceUpdateProof" 61511 true 0 "data/slot_209635/oracle_capella_beacon_state_209635.ssz" "balanceUpdateProof_notOvercommitted_61511.json"
        setJSON("./src/test/test-data/slashedProofs/balanceUpdateProof_notOvercommitted_61511.json");
        IEigenPod newPod = _testDeployAndVerifyNewEigenPod(podOwner, signature, depositDataRoot);
        // get beaconChainETH shares
        uint256 beaconChainETHBefore = getBeaconChainETHShares(podOwner);
        bytes32 validatorPubkeyHash = getValidatorPubkeyHash();
        uint256 validatorRestakedBalanceBefore = newPod.validatorPubkeyHashToInfo(validatorPubkeyHash).restakedBalanceGwei;

        // ./solidityProofGen "BalanceUpdateProof" 61511 false 0 "data/slot_209635/oracle_capella_beacon_state_209635.ssz" "balanceUpdateProof_Overcommitted_61511.json"
        setJSON("./src/test/test-data/slashedProofs/balanceUpdateProof_Overcommitted_61511.json");
        // prove overcommitted balance
        _proveOverCommittedStake(newPod);

        // ./solidityProofGen "BalanceUpdateProof" 61511 true 100  "data/slot_209635/oracle_capella_beacon_state_209635.ssz" "balanceUpdateProof_notOvercommitted_61511_incrementedBlockBy100.json"
        setJSON("./src/test/test-data/slashedProofs/balanceUpdateProof_notOvercommitted_61511.json");
        validatorFields = getValidatorFields();
        uint40 validatorIndex = uint40(getValidatorIndex());
        bytes32 newBeaconStateRoot = getBeaconStateRoot();
        BeaconChainOracleMock(address(beaconChainOracle)).setBeaconChainStateRoot(newBeaconStateRoot);
        BeaconChainProofs.BalanceUpdateProofs memory proofs = _getBalanceUpdateProofs();

        cheats.expectRevert(bytes("EigenPod.verifyBalanceUpdate: Validator's balance has already been updated for this slot"));
        newPod.verifyBalanceUpdate(validatorIndex, proofs, validatorFields, 0, uint64(block.number));
    }

    function testDeployingEigenPodRevertsWhenPaused() external {
        // pause the contract
        cheats.startPrank(pauser);
        eigenPodManager.pause(2 ** PAUSED_NEW_EIGENPODS);
        cheats.stopPrank();

        cheats.startPrank(podOwner);
        cheats.expectRevert(bytes("Pausable: index is paused"));
        eigenPodManager.stake{value: stakeAmount}(pubkey, signature, depositDataRoot);
        cheats.stopPrank();
    }

    function testCreatePodWhenPaused() external {
        // pause the contract
        cheats.startPrank(pauser);
        eigenPodManager.pause(2 ** PAUSED_NEW_EIGENPODS);
        cheats.stopPrank();

        cheats.startPrank(podOwner);
        cheats.expectRevert(bytes("Pausable: index is paused"));
        eigenPodManager.createPod();
        cheats.stopPrank();
    }

    function testStakeOnEigenPodFromNonPodManagerAddress(address nonPodManager) external fuzzedAddress(nonPodManager) {
        cheats.assume(nonPodManager != address(eigenPodManager));

        cheats.startPrank(podOwner);
        eigenPodManager.stake{value: stakeAmount}(pubkey, signature, depositDataRoot);
        cheats.stopPrank();
        IEigenPod newPod = eigenPodManager.getPod(podOwner);

        cheats.deal(nonPodManager, stakeAmount);     

        cheats.startPrank(nonPodManager);
        cheats.expectRevert(bytes("EigenPod.onlyEigenPodManager: not eigenPodManager"));
        newPod.stake{value: stakeAmount}(pubkey, signature, depositDataRoot);
        cheats.stopPrank();
    }

    function testCallWithdrawBeforeRestakingFromNonOwner(address nonPodOwner) external fuzzedAddress(nonPodOwner) {
        cheats.assume(nonPodOwner != podOwner);
        testStaking();
        IEigenPod pod = eigenPodManager.getPod(podOwner);
        require(pod.hasRestaked() == false, "Pod should not be restaked");

        //simulate a withdrawal
        cheats.startPrank(nonPodOwner);
        cheats.expectRevert(bytes("EigenPod.onlyEigenPodOwner: not podOwner"));
        pod.withdrawBeforeRestaking();
    }
    

    function testWithdrawRestakedBeaconChainETHRevertsWhenPaused() external {
        // pause the contract
        cheats.startPrank(pauser);
        eigenPodManager.pause(2 ** PAUSED_WITHDRAW_RESTAKED_ETH);
        cheats.stopPrank();

        address recipient = address(this);
        uint256 amount = 1e18;
        cheats.startPrank(address(eigenPodManager.strategyManager()));
        cheats.expectRevert(bytes("Pausable: index is paused"));
        eigenPodManager.withdrawRestakedBeaconChainETH(podOwner, recipient, amount);
        cheats.stopPrank();
    }

    function testVerifyCorrectWithdrawalCredentialsRevertsWhenPaused() external {
        setJSON("./src/test/test-data/withdrawalCredentialAndBalanceProof_61068.json");
        bytes32 newBeaconStateRoot = getBeaconStateRoot();
        BeaconChainOracleMock(address(beaconChainOracle)).setBeaconChainStateRoot(newBeaconStateRoot);

        IEigenPod newPod = eigenPodManager.getPod(podOwner);

        cheats.startPrank(podOwner);
        cheats.expectEmit(true, true, true, true, address(newPod));
        emit EigenPodStaked(pubkey);
        eigenPodManager.stake{value: stakeAmount}(pubkey, signature, depositDataRoot);
        cheats.stopPrank();
        uint64 timestamp = 1;

        // pause the contract
        cheats.startPrank(pauser);
        eigenPodManager.pause(2 ** PAUSED_EIGENPODS_VERIFY_CREDENTIALS);
        cheats.stopPrank();


        bytes32[][] memory validatorFieldsArray = new bytes32[][](1);
        validatorFieldsArray[0] = getValidatorFields();

        BeaconChainProofs.WithdrawalCredentialProofs[] memory proofsArray = new BeaconChainProofs.WithdrawalCredentialProofs[](1);
        proofsArray[0] = _getWithdrawalCredentialProof();

        uint40[] memory validatorIndices = new uint40[](1);
        validatorIndices[0] = uint40(getValidatorIndex());

        cheats.startPrank(podOwner);
        cheats.expectRevert(bytes("EigenPod.onlyWhenNotPaused: index is paused in EigenPodManager"));
        newPod.verifyWithdrawalCredentials(timestamp, validatorIndices, proofsArray, validatorFieldsArray);
        cheats.stopPrank();
    }

    function testVerifyOvercommittedStakeRevertsWhenPaused() external {
        // ./solidityProofGen "BalanceUpdateProof" 61511 true "data/slot_209635/oracle_capella_beacon_state_209635.ssz" "balanceUpdateProof_notOvercommitted_61511.json"
         setJSON("./src/test/test-data/slashedProofs/balanceUpdateProof_notOvercommitted_61511.json");
        IEigenPod newPod = _testDeployAndVerifyNewEigenPod(podOwner, signature, depositDataRoot);

        // ./solidityProofGen "BalanceUpdateProof" 61511 false "data/slot_209635/oracle_capella_beacon_state_209635.ssz" "balanceUpdateProof_Overcommitted_61511.json"
        setJSON("./src/test/test-data/slashedProofs/balanceUpdateProof_Overcommitted_61511.json");
        validatorFields = getValidatorFields();
        uint40 validatorIndex = uint40(getValidatorIndex());
        bytes32 newBeaconStateRoot = getBeaconStateRoot();
        BeaconChainOracleMock(address(beaconChainOracle)).setBeaconChainStateRoot(newBeaconStateRoot);
        BeaconChainProofs.BalanceUpdateProofs memory proofs = _getBalanceUpdateProofs();        

        // pause the contract
        cheats.startPrank(pauser);
        eigenPodManager.pause(2 ** PAUSED_EIGENPODS_VERIFY_BALANCE_UPDATE);
        cheats.stopPrank();

        cheats.expectRevert(bytes("EigenPod.onlyWhenNotPaused: index is paused in EigenPodManager"));
        newPod.verifyBalanceUpdate(validatorIndex, proofs, validatorFields, 0, 0);    
    }


    function _proveOverCommittedStake(IEigenPod newPod) internal {
        validatorFields = getValidatorFields();
        uint40 validatorIndex = uint40(getValidatorIndex());
        bytes32 newLatestBlockHeaderRoot = getLatestBlockHeaderRoot();
        BeaconChainOracleMock(address(beaconChainOracle)).setBeaconChainStateRoot(newLatestBlockHeaderRoot);
        BeaconChainProofs.BalanceUpdateProofs memory proofs = _getBalanceUpdateProofs();
        //cheats.expectEmit(true, true, true, true, address(newPod));
        emit ValidatorBalanceUpdated(validatorIndex, _getEffectiveRestakedBalanceGwei(Endian.fromLittleEndianUint64(validatorFields[BeaconChainProofs.VALIDATOR_BALANCE_INDEX])));
        newPod.verifyBalanceUpdate(validatorIndex, proofs, validatorFields, 0, uint64(block.number));
    }

    function _proveUnderCommittedStake(IEigenPod newPod) internal {
        validatorFields = getValidatorFields();
        uint40 validatorIndex = uint40(getValidatorIndex());
        bytes32 newLatestBlockHeaderRoot = getLatestBlockHeaderRoot();
        BeaconChainOracleMock(address(beaconChainOracle)).setBeaconChainStateRoot(newLatestBlockHeaderRoot);
        BeaconChainProofs.BalanceUpdateProofs memory proofs = _getBalanceUpdateProofs();
        cheats.expectEmit(true, true, true, true, address(newPod));
        emit ValidatorBalanceUpdated(validatorIndex, _getEffectiveRestakedBalanceGwei(Endian.fromLittleEndianUint64(validatorFields[BeaconChainProofs.VALIDATOR_BALANCE_INDEX])));
        newPod.verifyBalanceUpdate(validatorIndex, proofs, validatorFields, 0, uint64(block.number));
        require(newPod.validatorPubkeyHashToInfo(getValidatorPubkeyHash()).status == IEigenPod.VALIDATOR_STATUS.ACTIVE);
    }

    function testStake(bytes calldata _pubkey, bytes calldata _signature, bytes32 _depositDataRoot) public {
        // should fail if no/wrong value is provided
        cheats.startPrank(podOwner);
        cheats.expectRevert("EigenPod.stake: must initially stake for any validator with 32 ether");
        eigenPodManager.stake(_pubkey, _signature, _depositDataRoot);
        cheats.expectRevert("EigenPod.stake: must initially stake for any validator with 32 ether");
        eigenPodManager.stake{value: 12 ether}(_pubkey, _signature, _depositDataRoot);

        IEigenPod newPod = eigenPodManager.getPod(podOwner);

        // successful call
        cheats.expectEmit(true, true, true, true, address(newPod));
        emit EigenPodStaked(_pubkey);
        eigenPodManager.stake{value: 32 ether}(_pubkey, _signature, _depositDataRoot);
        cheats.stopPrank();
    }

    /// @notice Test that the Merkle proof verification fails when the proof length is 0
    function testVerifyInclusionSha256FailsForEmptyProof(
        bytes32 root,
        bytes32 leaf,
        uint256 index
    ) public {
        bytes memory emptyProof = new bytes(0);
        cheats.expectRevert(bytes("Merkle.processInclusionProofSha256: proof length should be a non-zero multiple of 32"));
        Merkle.verifyInclusionSha256(emptyProof, root, leaf, index);
    }

    /// @notice Test that the Merkle proof verification fails when the proof length is not a multple of 32
    function testVerifyInclusionSha256FailsForNonMultipleOf32ProofLength(
        bytes32 root,
        bytes32 leaf,
        uint256 index,
        bytes memory proof
    ) public {
        cheats.assume(proof.length % 32 != 0);
        cheats.expectRevert(bytes("Merkle.processInclusionProofSha256: proof length should be a non-zero multiple of 32"));
        Merkle.verifyInclusionSha256(proof, root, leaf, index);
    }

    /// @notice Test that the Merkle proof verification fails when the proof length is empty
    function testVerifyInclusionKeccakFailsForEmptyProof(
        bytes32 root,
        bytes32 leaf,
        uint256 index
    ) public {
        bytes memory emptyProof = new bytes(0);
        cheats.expectRevert(bytes("Merkle.processInclusionProofKeccak: proof length should be a non-zero multiple of 32"));
        Merkle.verifyInclusionKeccak(emptyProof, root, leaf, index);
    }


    /// @notice Test that the Merkle proof verification fails when the proof length is not a multiple of 32
    function testVerifyInclusionKeccakFailsForNonMultipleOf32ProofLength(
        bytes32 root,
        bytes32 leaf,
        uint256 index,
        bytes memory proof
    ) public {
        cheats.assume(proof.length % 32 != 0);
        cheats.expectRevert(bytes("Merkle.processInclusionProofKeccak: proof length should be a non-zero multiple of 32"));
        Merkle.verifyInclusionKeccak(proof, root, leaf, index);
    }

    // verifies that the `numPod` variable increments correctly on a succesful call to the `EigenPod.stake` function
    function test_incrementNumPodsOnStake(bytes calldata _pubkey, bytes calldata _signature, bytes32 _depositDataRoot) public {
        uint256 numPodsBefore = EigenPodManager(address(eigenPodManager)).numPods();
        testStake(_pubkey, _signature, _depositDataRoot);
        uint256 numPodsAfter = EigenPodManager(address(eigenPodManager)).numPods();
        require(numPodsAfter == numPodsBefore + 1, "numPods did not increment correctly");
    }

    // verifies that the `maxPods` variable is enforced on the `EigenPod.stake` function
    function test_maxPodsEnforcementOnStake(bytes calldata _pubkey, bytes calldata _signature, bytes32 _depositDataRoot) public {
        // set pod limit to current number of pods
        cheats.startPrank(unpauser);
        EigenPodManager(address(eigenPodManager)).setMaxPods(EigenPodManager(address(eigenPodManager)).numPods());
        cheats.stopPrank();

        cheats.startPrank(podOwner);
        cheats.expectRevert("EigenPodManager._deployPod: pod limit reached");
        eigenPodManager.stake{value: 32 ether}(_pubkey, _signature, _depositDataRoot);
        cheats.stopPrank();

        // set pod limit to *one more than* current number of pods
        cheats.startPrank(unpauser);
        EigenPodManager(address(eigenPodManager)).setMaxPods(EigenPodManager(address(eigenPodManager)).numPods() + 1);
        cheats.stopPrank();

        IEigenPod newPod = eigenPodManager.getPod(podOwner);

        cheats.startPrank(podOwner);
        // successful call
        cheats.expectEmit(true, true, true, true, address(newPod));
        emit EigenPodStaked(_pubkey);
        eigenPodManager.stake{value: 32 ether}(_pubkey, _signature, _depositDataRoot);
        cheats.stopPrank();
    }

    // verifies that the `numPod` variable increments correctly on a succesful call to the `EigenPod.createPod` function
    function test_incrementNumPodsOnCreatePod() public {
        uint256 numPodsBefore = EigenPodManager(address(eigenPodManager)).numPods();
        eigenPodManager.createPod();
        uint256 numPodsAfter = EigenPodManager(address(eigenPodManager)).numPods();
        require(numPodsAfter == numPodsBefore + 1, "numPods did not increment correctly");
    }

    function test_createPodTwiceFails() public {
        eigenPodManager.createPod();
        cheats.expectRevert(bytes("EigenPodManager.createPod: Sender already has a pod"));
        eigenPodManager.createPod();
    }

    // verifies that the `maxPods` variable is enforced on the `EigenPod.createPod` function
    function test_maxPodsEnforcementOnCreatePod() public {
        // set pod limit to current number of pods
        cheats.startPrank(unpauser);
        uint256 previousValue = EigenPodManager(address(eigenPodManager)).maxPods();
        uint256 newValue = EigenPodManager(address(eigenPodManager)).numPods();
        cheats.expectEmit(true, true, true, true, address(eigenPodManager));
        emit MaxPodsUpdated(previousValue, newValue);
        EigenPodManager(address(eigenPodManager)).setMaxPods(newValue);
        cheats.stopPrank();

        cheats.expectRevert("EigenPodManager._deployPod: pod limit reached");
        eigenPodManager.createPod();

        // set pod limit to *one more than* current number of pods
        cheats.startPrank(unpauser);
        previousValue = EigenPodManager(address(eigenPodManager)).maxPods();
        newValue = EigenPodManager(address(eigenPodManager)).numPods() + 1;
        cheats.expectEmit(true, true, true, true, address(eigenPodManager));
        emit MaxPodsUpdated(previousValue, newValue);
        EigenPodManager(address(eigenPodManager)).setMaxPods(newValue);
        cheats.stopPrank();

        // successful call
        eigenPodManager.createPod();
    }

    function test_setMaxPods(uint256 newValue) public {
        cheats.startPrank(unpauser);
        uint256 previousValue = EigenPodManager(address(eigenPodManager)).maxPods();
        cheats.expectEmit(true, true, true, true, address(eigenPodManager));
        emit MaxPodsUpdated(previousValue, newValue);
        EigenPodManager(address(eigenPodManager)).setMaxPods(newValue);
        cheats.stopPrank();

        require(EigenPodManager(address(eigenPodManager)).maxPods() == newValue, "maxPods value not set correctly");
    }

    function test_setMaxPods_RevertsWhenNotCalledByUnpauser(address notUnpauser) public fuzzedAddress(notUnpauser) {
        cheats.assume(notUnpauser != unpauser);
        uint256 newValue = 0;
        cheats.startPrank(notUnpauser);
        cheats.expectRevert("msg.sender is not permissioned as unpauser");
        EigenPodManager(address(eigenPodManager)).setMaxPods(newValue);
        cheats.stopPrank();
    }

<<<<<<< HEAD
    function testQueueBeaconChainETHWithdrawalWithoutProvingFullWithdrawal(bytes memory signature, bytes32 depositDataRoot) external {
        setJSON("./src/test/test-data/withdrawalCredentialAndBalanceProof_61336.json");
        _testDeployAndVerifyNewEigenPod(podOwner, signature, depositDataRoot);
        uint256[] memory strategyIndexes = new uint256[](1);
        strategyIndexes[0] = 0;
        IStrategy[] memory strategyArray = new IStrategy[](1);
        strategyArray[0] = strategyManager.beaconChainETHStrategy();
        uint256[] memory shareAmounts = new uint256[](1);
        shareAmounts[0] = 31e18;
        bool undelegateIfPossible = false;
        cheats.expectRevert("EigenPod.decrementWithdrawableRestakedExecutionLayerGwei: amount to decrement is greater than current withdrawableRestakedRxecutionLayerGwei balance");
        _testQueueWithdrawal(podOwner, strategyIndexes, strategyArray, shareAmounts, undelegateIfPossible);
    }

    function testQueueBeaconChainETHWithdrawal(bytes memory signature, bytes32 depositDataRoot) external {
        IEigenPod pod = testFullWithdrawalFlow();

        bytes32 validatorPubkeyHash = getValidatorPubkeyHash();

        uint256 withdrawableRestakedExecutionLayerGweiBefore = pod.withdrawableRestakedExecutionLayerGwei();
        
        uint256[] memory strategyIndexes = new uint256[](1);
        strategyIndexes[0] = 0;
        IStrategy[] memory strategyArray = new IStrategy[](1);
        strategyArray[0] = strategyManager.beaconChainETHStrategy();
        uint256[] memory shareAmounts = new uint256[](1);
        shareAmounts[0] = _getEffectiveRestakedBalanceGwei(pod.MAX_VALIDATOR_BALANCE_GWEI()) * GWEI_TO_WEI;
        bool undelegateIfPossible = false;

        _verifyEigenPodBalanceSharesInvariant(podOwner, pod, validatorPubkeyHash);

        _testQueueWithdrawal(podOwner, strategyIndexes, strategyArray, shareAmounts, undelegateIfPossible);
        
        _verifyEigenPodBalanceSharesInvariant(podOwner, pod, validatorPubkeyHash);

        require(withdrawableRestakedExecutionLayerGweiBefore - pod.withdrawableRestakedExecutionLayerGwei() == shareAmounts[0]/GWEI_TO_WEI, "withdrawableRestakedExecutionLayerGwei not decremented correctly");
    }

    function _verifyEigenPodBalanceSharesInvariant(address podOwner, IEigenPod pod, bytes32 validatorPubkeyHash) internal {
        uint256 sharesInSM = strategyManager.stakerStrategyShares(podOwner, strategyManager.beaconChainETHStrategy());
        uint64 withdrawableRestakedExecutionLayerGwei = pod.withdrawableRestakedExecutionLayerGwei();
        
        EigenPod.ValidatorInfo memory info = pod.validatorPubkeyHashToInfo(validatorPubkeyHash);

        uint64 validatorBalanceGwei = info.restakedBalanceGwei;

        require(sharesInSM/GWEI_TO_WEI == _getEffectiveRestakedBalanceGwei(validatorBalanceGwei) + _getEffectiveRestakedBalanceGwei(withdrawableRestakedExecutionLayerGwei), "EigenPod invariant violated: sharesInSM != withdrawableRestakedExecutionLayerGwei");
    }

    // simply tries to register 'sender' as a delegate, setting their 'DelegationTerms' contract in DelegationManager to 'dt'
=======
    // simply tries to register 'sender' as an operator, setting their 'OperatorDetails' in DelegationManager to 'operatorDetails'
>>>>>>> 172b79de
    // verifies that the storage of DelegationManager contract is updated appropriately
    function _testRegisterAsOperator(address sender, IDelegationManager.OperatorDetails memory operatorDetails) internal {
        cheats.startPrank(sender);
        string memory emptyStringForMetadataURI;
        delegation.registerAsOperator(operatorDetails, emptyStringForMetadataURI);
        assertTrue(delegation.isOperator(sender), "testRegisterAsOperator: sender is not a delegate");

        // TODO: FIX THIS
        // assertTrue(
        //     delegation.delegationTerms(sender) == dt, "_testRegisterAsOperator: delegationTerms not set appropriately"
        // );

        assertTrue(delegation.isDelegated(sender), "_testRegisterAsOperator: sender not marked as actively delegated");
        cheats.stopPrank();
    }

    function _testDelegateToOperator(address sender, address operator) internal {
        //delegator-specific information
        (IStrategy[] memory delegateStrategies, uint256[] memory delegateShares) =
            strategyManager.getDeposits(sender);

        uint256 numStrats = delegateShares.length;
        assertTrue(numStrats > 0, "_testDelegateToOperator: delegating from address with no deposits");
        uint256[] memory inititalSharesInStrats = new uint256[](numStrats);
        for (uint256 i = 0; i < numStrats; ++i) {
            inititalSharesInStrats[i] = delegation.operatorShares(operator, delegateStrategies[i]);
        }

        cheats.startPrank(sender);
        IDelegationManager.SignatureWithExpiry memory signatureWithExpiry;
        delegation.delegateTo(operator, signatureWithExpiry);
        cheats.stopPrank();

        assertTrue(
            delegation.delegatedTo(sender) == operator,
            "_testDelegateToOperator: delegated address not set appropriately"
        );
        assertTrue(
            delegation.isDelegated(sender),
            "_testDelegateToOperator: delegated status not set appropriately"
        );

        for (uint256 i = 0; i < numStrats; ++i) {
            uint256 operatorSharesBefore = inititalSharesInStrats[i];
            uint256 operatorSharesAfter = delegation.operatorShares(operator, delegateStrategies[i]);
            assertTrue(
                operatorSharesAfter == (operatorSharesBefore + delegateShares[i]),
                "_testDelegateToOperator: delegatedShares not increased correctly"
            );
        }
    }
    function _testDelegation(address operator, address staker)
        internal
    {   
        if (!delegation.isOperator(operator)) {
            IDelegationManager.OperatorDetails memory operatorDetails = IDelegationManager.OperatorDetails({
                earningsReceiver: operator,
                delegationApprover: address(0),
                stakerOptOutWindowBlocks: 0
            });
            _testRegisterAsOperator(operator, operatorDetails);
        }

        //making additional deposits to the strategies
        assertTrue(!delegation.isDelegated(staker) == true, "testDelegation: staker is not delegate");
        _testDelegateToOperator(staker, operator);
        assertTrue(delegation.isDelegated(staker) == true, "testDelegation: staker is not delegate");

        IStrategy[] memory updatedStrategies;
        uint256[] memory updatedShares;
        (updatedStrategies, updatedShares) =
            strategyManager.getDeposits(staker);
    }

    function _testDeployAndVerifyNewEigenPod(address _podOwner, bytes memory _signature, bytes32 _depositDataRoot)
        internal returns (IEigenPod)
    {
        // (beaconStateRoot, beaconStateMerkleProofForValidators, validatorContainerFields, validatorMerkleProof, validatorTreeRoot, validatorRoot) =
        //     getInitialDepositProof(validatorIndex);

        // bytes32 newBeaconStateRoot = getBeaconStateRoot();
        // BeaconChainOracleMock(address(beaconChainOracle)).setBeaconChainStateRoot(newBeaconStateRoot);

        IEigenPod newPod = eigenPodManager.getPod(_podOwner);

        cheats.startPrank(_podOwner);
        cheats.expectEmit(true, true, true, true, address(newPod));
        emit EigenPodStaked(pubkey);
        eigenPodManager.stake{value: stakeAmount}(pubkey, _signature, _depositDataRoot);
        cheats.stopPrank();

        uint64 timestamp = 0;
        // cheats.expectEmit(true, true, true, true, address(newPod));
        // emit ValidatorRestaked(validatorIndex);

        bytes32[][] memory validatorFieldsArray = new bytes32[][](1);
        validatorFieldsArray[0] = getValidatorFields();

        BeaconChainProofs.WithdrawalCredentialProofs[] memory proofsArray = new BeaconChainProofs.WithdrawalCredentialProofs[](1);
        proofsArray[0] = _getWithdrawalCredentialProof();

        uint40[] memory validatorIndices = new uint40[](1);
        validatorIndices[0] = uint40(getValidatorIndex());


        cheats.startPrank(_podOwner);
        cheats.warp(timestamp);
        newPod.activateRestaking();
        emit log_named_bytes32("restaking activated", BeaconChainOracleMock(address(beaconChainOracle)).mockBeaconChainStateRoot());
        cheats.warp(timestamp += 1);
        newPod.verifyWithdrawalCredentials(timestamp, validatorIndices, proofsArray, validatorFieldsArray);
        IStrategy beaconChainETHStrategy = strategyManager.beaconChainETHStrategy();
        cheats.stopPrank();

        uint256 beaconChainETHShares = strategyManager.stakerStrategyShares(_podOwner, beaconChainETHStrategy);
        uint256 effectiveBalance = uint256(_getEffectiveRestakedBalanceGwei(uint64(REQUIRED_BALANCE_WEI/GWEI_TO_WEI))) * GWEI_TO_WEI;
        emit log_named_uint("effective balance", effectiveBalance);
        require(beaconChainETHShares == effectiveBalance, "strategyManager shares not updated correctly");
        return newPod;
    }

    function _testQueueWithdrawal(
        address depositor,
        uint256[] memory strategyIndexes,
        IStrategy[] memory strategyArray,
        uint256[] memory shareAmounts,
        bool undelegateIfPossible
    )
        internal
        returns (bytes32)
    {
        cheats.startPrank(depositor);

        //make a call with depositor aka podOwner also as withdrawer.
        bytes32 withdrawalRoot = strategyManager.queueWithdrawal(
            strategyIndexes,
            strategyArray,
            shareAmounts,
            depositor,
            // TODO: make this an input
            undelegateIfPossible
        );

        cheats.stopPrank();
        return withdrawalRoot;
    }

    function _getLatestDelayedWithdrawalAmount(address recipient) internal view returns (uint256) {
        return delayedWithdrawalRouter.userDelayedWithdrawalByIndex(recipient, delayedWithdrawalRouter.userWithdrawalsLength(recipient) - 1).amount;
    }

    function _getBalanceUpdateProofs() internal returns (BeaconChainProofs.BalanceUpdateProofs memory) {

        bytes32 beaconStateRoot = getBeaconStateRoot();
        bytes32 latestBlockHeaderRoot = getLatestBlockHeaderRoot();

        bytes32 balanceRoot = getBalanceRoot();
        bytes32 slotRoot = getSlotRoot();
        BeaconChainProofs.BalanceUpdateProofs memory proofs = BeaconChainProofs.BalanceUpdateProofs(
            beaconStateRoot,
            abi.encodePacked(getLatestBlockHeaderProof()),
            abi.encodePacked(getValidatorBalanceProof()),
            abi.encodePacked(getWithdrawalCredentialProof()),  //technically this is to verify validator pubkey in the validator fields, but the WC proof is effectively the same so we use it here again.
            abi.encodePacked(getBalanceUpdateSlotProof()),
            balanceRoot,
            slotRoot
        );

        return proofs;
    }

    /// @notice this function just generates a valid proof so that we can test other functionalities of the withdrawal flow
    function _getWithdrawalProof() internal returns(BeaconChainProofs.WithdrawalProofs memory) {
        IEigenPod newPod = eigenPodManager.getPod(podOwner);

        //make initial deposit
        cheats.startPrank(podOwner);
        cheats.expectEmit(true, true, true, true, address(newPod));
        emit EigenPodStaked(pubkey);
        eigenPodManager.stake{value: stakeAmount}(pubkey, signature, depositDataRoot);
        cheats.stopPrank();

        
        {
            bytes32 beaconStateRoot = getBeaconStateRoot();
            bytes32 latestBlockHeaderRoot = getLatestBlockHeaderRoot();
            //set beaconStateRoot
            beaconChainOracle.setBeaconChainStateRoot(latestBlockHeaderRoot);
            bytes32 blockHeaderRoot = getBlockHeaderRoot();
            bytes32 blockBodyRoot = getBlockBodyRoot();
            bytes32 slotRoot = getSlotRoot();
            bytes32 timestampRoot = getTimestampRoot();
            bytes32 executionPayloadRoot = getExecutionPayloadRoot();



            uint256 withdrawalIndex = getWithdrawalIndex();
            uint256 blockHeaderRootIndex = getBlockHeaderRootIndex();


            BeaconChainProofs.WithdrawalProofs memory proofs = BeaconChainProofs.WithdrawalProofs(
                beaconStateRoot,
                abi.encodePacked(getLatestBlockHeaderProof()),
                abi.encodePacked(getBlockHeaderProof()),
                abi.encodePacked(getWithdrawalProof()),
                abi.encodePacked(getSlotProof()),
                abi.encodePacked(getExecutionPayloadProof()),
                abi.encodePacked(getTimestampProof()),
                uint64(blockHeaderRootIndex),
                uint64(withdrawalIndex),
                blockHeaderRoot,
                blockBodyRoot,
                slotRoot,
                timestampRoot,
                executionPayloadRoot
            );
            return proofs;
        }
    }

    function _getWithdrawalCredentialProof() internal returns(BeaconChainProofs.WithdrawalCredentialProofs memory) {        
        {
            bytes32 latestBlockHeaderRoot = getLatestBlockHeaderRoot();
            //set beaconStateRoot
            beaconChainOracle.setBeaconChainStateRoot(latestBlockHeaderRoot);
            uint256 validatorIndex = getValidatorIndex(); 

            BeaconChainProofs.WithdrawalCredentialProofs memory proofs = BeaconChainProofs.WithdrawalCredentialProofs(
                getBeaconStateRoot(),
                abi.encodePacked(getLatestBlockHeaderProof()),
                abi.encodePacked(getWithdrawalCredentialProof())
            );
            return proofs;
        }
    }

    function testEffectiveRestakedBalance() public {
        uint64 amountGwei = 29134000000;
        uint64 offset =       750000000;
        uint64 effectiveBalance = _getEffectiveRestakedBalanceGwei(amountGwei);
        emit log_named_uint("effectiveBalance", effectiveBalance);
    }

    function _getEffectiveRestakedBalanceGwei(uint64 amountGwei) internal returns (uint64){
        if(amountGwei < 75e7) {
            return 0;
        }
        //calculates the "floor" of amountGwei - EFFECTIVE_RESTAKED_BALANCE_OFFSET
        uint64 effectiveBalance = uint64((amountGwei - 75e7) / GWEI_TO_WEI * GWEI_TO_WEI);
        return uint64(MathUpgradeable.min(32e9, effectiveBalance));
    }

 }


 contract Relayer is Test {
    function verifyWithdrawalProofs(
        bytes32 beaconStateRoot,
        BeaconChainProofs.WithdrawalProofs calldata proofs,
        bytes32[] calldata withdrawalFields
    ) public view {
        BeaconChainProofs.verifyWithdrawalProofs(beaconStateRoot, proofs, withdrawalFields);
    }
 }<|MERGE_RESOLUTION|>--- conflicted
+++ resolved
@@ -1042,7 +1042,6 @@
         cheats.stopPrank();
     }
 
-<<<<<<< HEAD
     function testQueueBeaconChainETHWithdrawalWithoutProvingFullWithdrawal(bytes memory signature, bytes32 depositDataRoot) external {
         setJSON("./src/test/test-data/withdrawalCredentialAndBalanceProof_61336.json");
         _testDeployAndVerifyNewEigenPod(podOwner, signature, depositDataRoot);
@@ -1093,9 +1092,6 @@
     }
 
     // simply tries to register 'sender' as a delegate, setting their 'DelegationTerms' contract in DelegationManager to 'dt'
-=======
-    // simply tries to register 'sender' as an operator, setting their 'OperatorDetails' in DelegationManager to 'operatorDetails'
->>>>>>> 172b79de
     // verifies that the storage of DelegationManager contract is updated appropriately
     function _testRegisterAsOperator(address sender, IDelegationManager.OperatorDetails memory operatorDetails) internal {
         cheats.startPrank(sender);
