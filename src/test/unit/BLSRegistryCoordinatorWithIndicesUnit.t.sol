--- conflicted
+++ resolved
@@ -6,13 +6,7 @@
 contract BLSRegistryCoordinatorWithIndicesUnit is MockAVSDeployer {
     using BN254 for BN254.G1Point;
 
-<<<<<<< HEAD
-    event OperatorSocketUpdate(address operator, string socket);
-=======
-    uint8 maxQuorumsToRegisterFor = 4;
-
     event OperatorSocketUpdate(bytes32 indexed operatorId, string socket);
->>>>>>> 516f4241
 
     /// @notice emitted whenever the stake of `operator` is updated
     event StakeUpdate(
@@ -60,11 +54,7 @@
 
     function testRegisterOperatorWithCoordinator_EmptyQuorumNumbers_Reverts() public {
         bytes memory emptyQuorumNumbers = new bytes(0);
-<<<<<<< HEAD
-        cheats.expectRevert("BLSRegistryCoordinatorWithIndicies._registerOperatorWithCoordinator: quorumBitmap cannot be 0");
-=======
         cheats.expectRevert("BLSRegistryCoordinatorWithIndices._registerOperatorWithCoordinator: quorumBitmap cannot be 0");
->>>>>>> 516f4241
         cheats.prank(defaultOperator);
         registryCoordinator.registerOperatorWithCoordinator(emptyQuorumNumbers, defaultPubKey, defaultSocket);
     }
@@ -72,11 +62,7 @@
     function testRegisterOperatorWithCoordinator_QuorumNumbersTooLarge_Reverts() public {
         bytes memory quorumNumbersTooLarge = new bytes(1);
         quorumNumbersTooLarge[0] = 0xC0;
-<<<<<<< HEAD
-        cheats.expectRevert("BLSRegistryCoordinatorWithIndicies._registerOperatorWithCoordinator: quorumBitmap cant have more than 192 set bits");
-=======
         cheats.expectRevert("BLSRegistryCoordinatorWithIndices._registerOperatorWithCoordinator: quorumBitmap exceeds of max bitmap size");
->>>>>>> 516f4241
         registryCoordinator.registerOperatorWithCoordinator(quorumNumbersTooLarge, defaultPubKey, defaultSocket);
     }
 
@@ -103,7 +89,7 @@
         cheats.expectEmit(true, true, true, true, address(indexRegistry));
         emit QuorumIndexUpdate(defaultOperatorId, defaultQuorumNumber, 0);
         cheats.expectEmit(true, true, true, true, address(registryCoordinator));
-        emit OperatorSocketUpdate(defaultOperator, defaultSocket);
+        emit OperatorSocketUpdate(defaultOperatorId, defaultSocket);
 
         uint256 gasBefore = gasleft();
         registryCoordinator.registerOperatorWithCoordinator(quorumNumbers, defaultPubKey, defaultSocket);
@@ -154,7 +140,7 @@
             emit QuorumIndexUpdate(defaultOperatorId, uint8(quorumNumbers[i]), 0);
         }    
         cheats.expectEmit(true, true, true, true, address(registryCoordinator));
-        emit OperatorSocketUpdate(defaultOperator, defaultSocket);
+        emit OperatorSocketUpdate(defaultOperatorId, defaultSocket);
 
         uint256 gasBefore = gasleft();
         registryCoordinator.registerOperatorWithCoordinator(quorumNumbers, defaultPubKey, defaultSocket);
@@ -215,11 +201,7 @@
         bytes memory quorumNumbers = new bytes(1);
         quorumNumbers[0] = bytes1(defaultQuorumNumber);
 
-<<<<<<< HEAD
-        cheats.expectRevert("BLSRegistryCoordinatorWithIndicies._deregisterOperatorWithCoordinator: operator is not registered");
-=======
         cheats.expectRevert("BLSRegistryCoordinatorWithIndices._deregisterOperatorWithCoordinator: operator is not registered");
->>>>>>> 516f4241
         cheats.prank(defaultOperator);
         registryCoordinator.deregisterOperatorWithCoordinator(quorumNumbers, defaultPubKey, new bytes32[](0));
     }
@@ -233,11 +215,7 @@
 
         BN254.G1Point memory incorrectPubKey = BN254.hashToG1(bytes32(uint256(123)));
 
-<<<<<<< HEAD
-        cheats.expectRevert("BLSRegistryCoordinatorWithIndicies._deregisterOperatorWithCoordinator: operatorId does not match pubkey hash");
-=======
         cheats.expectRevert("BLSRegistryCoordinatorWithIndices._deregisterOperatorWithCoordinator: operatorId does not match pubkey hash");
->>>>>>> 516f4241
         cheats.prank(defaultOperator);
         registryCoordinator.deregisterOperatorWithCoordinator(quorumNumbers, incorrectPubKey, new bytes32[](0));
     }
@@ -253,11 +231,7 @@
         quorumNumbers[0] = bytes1(defaultQuorumNumber);
         quorumNumbers[1] = bytes1(uint8(192));
 
-<<<<<<< HEAD
-        cheats.expectRevert("BLSRegistryCoordinatorWithIndicies._deregisterOperatorWithCoordinator: quorumsToRemoveBitmap cant have more than 192 set bits");
-=======
         cheats.expectRevert("BLSRegistryCoordinatorWithIndices._deregisterOperatorWithCoordinator: quorumsToRemoveBitmap exceeds of max bitmap size");
->>>>>>> 516f4241
         cheats.prank(defaultOperator);
         registryCoordinator.deregisterOperatorWithCoordinator(quorumNumbers, defaultPubKey, new bytes32[](0));
     }
@@ -273,11 +247,7 @@
         quorumNumbers[0] = bytes1(defaultQuorumNumber);
         quorumNumbers[1] = bytes1(defaultQuorumNumber + 1);
 
-<<<<<<< HEAD
-        cheats.expectRevert("BLSRegistryCoordinatorWithIndicies._deregisterOperatorWithCoordinator: cannot deregister operator for quorums that it is not a part of");
-=======
         cheats.expectRevert("BLSRegistryCoordinatorWithIndices._deregisterOperatorWithCoordinator: cannot deregister operator for quorums that it is not a part of");
->>>>>>> 516f4241
         cheats.prank(defaultOperator);
         registryCoordinator.deregisterOperatorWithCoordinator(quorumNumbers, defaultPubKey, new bytes32[](0));
     }
@@ -321,12 +291,7 @@
                 status: IRegistryCoordinator.OperatorStatus.DEREGISTERED
             })))
         );
-<<<<<<< HEAD
-        cheats.expectRevert("BLSRegistryCoordinatorWithIndices.getCurrentQuorumBitmapByOperatorId: operator is not registered");
-        registryCoordinator.getCurrentQuorumBitmapByOperatorId(defaultOperatorId);
-=======
         assertEq(registryCoordinator.getCurrentQuorumBitmapByOperatorId(defaultOperatorId), 0);
->>>>>>> 516f4241
         assertEq(
             keccak256(abi.encode(registryCoordinator.getQuorumBitmapUpdateByOperatorIdByIndex(defaultOperatorId, 0))), 
             keccak256(abi.encode(IRegistryCoordinator.QuorumBitmapUpdate({
@@ -382,12 +347,7 @@
                 status: IRegistryCoordinator.OperatorStatus.DEREGISTERED
             })))
         );
-<<<<<<< HEAD
-        cheats.expectRevert("BLSRegistryCoordinatorWithIndices.getCurrentQuorumBitmapByOperatorId: operator is not registered");
-        registryCoordinator.getCurrentQuorumBitmapByOperatorId(defaultOperatorId);
-=======
         assertEq(registryCoordinator.getCurrentQuorumBitmapByOperatorId(defaultOperatorId), 0);
->>>>>>> 516f4241
         assertEq(
             keccak256(abi.encode(registryCoordinator.getQuorumBitmapUpdateByOperatorIdByIndex(defaultOperatorId, 0))), 
             keccak256(abi.encode(IRegistryCoordinator.QuorumBitmapUpdate({
@@ -399,12 +359,8 @@
     }
 
     function testDeregisterOperatorWithCoordinatorForFuzzedQuorumAndManyOperators_Valid(uint256 pseudoRandomNumber) public {
-<<<<<<< HEAD
-        uint8 numOperators = 5;
-=======
         uint32 numOperators = defaultMaxOperatorCount;
         
->>>>>>> 516f4241
         uint32 registrationBlockNumber = 100;
         uint32 deregistrationBlockNumber = 200;
 
@@ -473,12 +429,7 @@
                 status: IRegistryCoordinator.OperatorStatus.DEREGISTERED
             })))
         );
-<<<<<<< HEAD
-        cheats.expectRevert("BLSRegistryCoordinatorWithIndices.getCurrentQuorumBitmapByOperatorId: operator is not registered");
-        registryCoordinator.getCurrentQuorumBitmapByOperatorId(operatorToDerigisterId);
-=======
         assertEq(registryCoordinator.getCurrentQuorumBitmapByOperatorId(defaultOperatorId), 0);
->>>>>>> 516f4241
         assertEq(
             keccak256(abi.encode(registryCoordinator.getQuorumBitmapUpdateByOperatorIdByIndex(operatorToDerigisterId, 0))), 
             keccak256(abi.encode(IRegistryCoordinator.QuorumBitmapUpdate({
@@ -587,46 +538,6 @@
         );
     }
 
-<<<<<<< HEAD
-    function testRegisterOperatorWithCoordinatorWithKicks_Quorum_Reverts(uint256 pseudoRandomNumber) public {
-        uint32 numOperators = defaultMaxOperatorCount - 1;
-        uint32 kickRegistrationBlockNumber = 100;
-        uint32 registrationBlockNumber = 200;
-
-        bytes memory quorumNumbers = new bytes(1);
-        quorumNumbers[0] = bytes1(defaultQuorumNumber);
-
-        uint256 quorumBitmap = BitmapUtils.orderedBytesArrayToBitmap(quorumNumbers);
-
-        cheats.roll(kickRegistrationBlockNumber);
-
-        for (uint i = 0; i < numOperators - 1; i++) {
-            BN254.G1Point memory pubKey = BN254.hashToG1(keccak256(abi.encodePacked(pseudoRandomNumber, i)));
-            address operator = _incrementAddress(defaultOperator, i);
-            
-            _registerOperatorWithCoordinator(operator, quorumBitmap, pubKey);
-        }
-
-        address operatorToRegister = _incrementAddress(defaultOperator, numOperators);
-        BN254.G1Point memory operatorToRegisterPubKey = BN254.hashToG1(keccak256(abi.encodePacked(pseudoRandomNumber, numOperators)));
-        bytes32[] memory operatorIdsToSwap = new bytes32[](1);
-        // operatorIdsToSwap[0] = operatorToRegisterId
-        operatorIdsToSwap[0] = operatorToRegisterPubKey.hashG1Point();
-        
-        // register last operator before kick
-        IBLSRegistryCoordinatorWithIndices.OperatorKickParam[] memory operatorKickParams = new IBLSRegistryCoordinatorWithIndices.OperatorKickParam[](1);
-        pubkeyCompendium.setBLSPublicKey(operatorToRegister, operatorToRegisterPubKey);
-
-        stakeRegistry.setOperatorWeight(defaultQuorumNumber, operatorToRegister, defaultStake);
-
-        cheats.prank(operatorToRegister);
-        cheats.roll(registrationBlockNumber);
-        cheats.expectRevert("BLSRegistryCoordinatorWithIndicies.registerOperatorWithCoordinator: quorum has not reached max operator count");
-        registryCoordinator.registerOperatorWithCoordinator(quorumNumbers, operatorToRegisterPubKey, defaultSocket, operatorKickParams);
-    }
-
-=======
->>>>>>> 516f4241
     function testRegisterOperatorWithCoordinatorWithKicks_LessThanKickBIPsOfOperatorStake_Reverts(uint256 pseudoRandomNumber) public {
         uint32 numOperators = defaultMaxOperatorCount;
         uint32 kickRegistrationBlockNumber = 100;
@@ -678,11 +589,7 @@
 
         cheats.prank(operatorToRegister);
         cheats.roll(registrationBlockNumber);
-<<<<<<< HEAD
-        cheats.expectRevert("BLSRegistryCoordinatorWithIndicies.registerOperatorWithCoordinator: registering operator has less than kickBIPsOfOperatorStake");
-=======
         cheats.expectRevert("BLSRegistryCoordinatorWithIndices.registerOperatorWithCoordinator: registering operator has less than kickBIPsOfOperatorStake");
->>>>>>> 516f4241
         registryCoordinator.registerOperatorWithCoordinator(quorumNumbers, operatorToRegisterPubKey, defaultSocket, operatorKickParams);
     }
 
@@ -740,11 +647,7 @@
 
         cheats.prank(operatorToRegister);
         cheats.roll(registrationBlockNumber);
-<<<<<<< HEAD
-        cheats.expectRevert("BLSRegistryCoordinatorWithIndicies.registerOperatorWithCoordinator: operator to kick has more than kickBIPSOfTotalStake");
-=======
         cheats.expectRevert("BLSRegistryCoordinatorWithIndices.registerOperatorWithCoordinator: operator to kick has more than kickBIPSOfTotalStake");
->>>>>>> 516f4241
         registryCoordinator.registerOperatorWithCoordinator(quorumNumbers, operatorToRegisterPubKey, defaultSocket, operatorKickParams);
     }
 
@@ -776,7 +679,7 @@
 
         cheats.prank(defaultOperator);
         cheats.expectEmit(true, true, true, true, address(registryCoordinator));
-        emit OperatorSocketUpdate(defaultOperator, "localhost:32004");
+        emit OperatorSocketUpdate(defaultOperatorId, "localhost:32004");
         registryCoordinator.updateSocket("localhost:32004");
 
     }
